<!doctype html>
<html lang="en">
  <head>
    <meta charset="utf-8">
    <meta name="viewport" content="width=device-width, initial-scale=1">
    <style type="text/css">
     body {
       width: 100%;
<<<<<<< HEAD
       min-width: 100%;
=======
       max-width: 660px;
>>>>>>> b3d4c59a
       -webkit-text-size-adjust: 100%;
       -ms-text-size-adjust: 100%;
       margin: 0 auto;
       padding: 0;
       color: #444444;
     }

     .container{
       border: 1px solid #DCDCDC;
       border-top: 5px solid #000000;
     }

     .container img {
       max-width: 100%;
     }

     table .row {
       border-collapse: collapse;
       border: none;
     }
     td .row-header-01 {
       padding-top: 6px;
       padding-bottom: 6px;
       font-size: 12px;
       text-align: center;
       color: #444444;
     }
     td .row-header-01 a {
       color: #ee5533;
     }
     td .row-header-02 {
       border-top: 1px solid #e6e6e6;
       border-bottom: 1px solid #e6e6e6;
       background-color: #fdfdfd;
     }

     td .wrapper {
       padding:6px 12px 1px;
     }

     table .row-container{
       width:100%;
     }

     table .wrapper-container-01 {
       width:50%
     }

     table .wrapper-container-02{
       text-align:right;
       width:50%;
     }

     @media (max-width: 800px) {
       table .wrapper-container-01,
       table .wrapper-container-02{
         width: 100%;
       }
     }

     .wrapper-header-01{
       line-height:27px;
       font-size:23px;
       font-weight:bold;
       color:#444444
     }

     .wrapper-header-02{
       font-size:16px;
       line-height:36px;
       font-weight:normal;
       color:#444444;
     }

     tr .footer {
       border-top: 1px solid #e6e6e6;
       background-color: #fdfdfd;
     }

     table.center, td.center {
       text-align: center;
     }

     .ExternalClass {
       font-family: 'Helvetica Neue', Helvetica, Arial, sans-serif;
       color: #444444;
     }

     body, table.body, h1, h2, h3, h4, h5, h6, p, td {
       font-family: 'Helvetica Neue', Helvetica, sans-serif;
     }

     table.container {
       border: 1px solid #dcdcdc;
       border-top: 5px solid #000000;
       padding-left: 12px;
       padding-right: 12px;
     }

     td.wrapper {
       padding-left: 24px;
       padding-right: 24px;
     }

     p {
       margin: 0 0 15px;
       font-size: 16px;
       color: #444444;
       line-height: 24px;
     }

     li {
       font-size: 16px;
     }

     a, a:visited {
       color: #2a7ae2;
       text-decoration: none;
     }

     code {
       color: #c7254e;
       border: 1px solid #e8e8e8;
       border-radius: 3px;
       background-color: #eeeeff;
       font-weight:600;
       font-family: monospace;
     }

     h1, h2 {
       font-size: 19px;
       color: #444444;
       margin: 10px 0px;
       font-weight: bold;
     }

     h1 {
       font-size: 24px;
       margin: 16px 0px;
     }

     ul {
       margin-top: 0px;
     }

     .rust-container{
       padding:16px 12px 12px 12px;
     }

     .rust-row{
       border-collapse:collapse;
       width:100%
     }

     .wrapper-image{
       width:30px;
       vertical-align:bottom;
     }

     .emoji {
       width: 20px;
       height: 20px;
       vertical-align: middle;
       border: 0px none;
     }

     blockquote {
       color: #828282;
       border-left: 4px solid #E8E8E8;
       padding-left: 15px;
       font-size: 18px;
       font-style: italic;
     }

     blockquote p {
       white-space: pre-line;
     }

     @media (prefers-color-scheme: dark) {
       body {
         background: #111 !important;
         color: white !important;
       }

       a, a:visited {
         color: #409df2 !important;
       }

       p {
         color: white !important;
       }

       td .row-header-01 {
         color: white !important;
       }

       code {
         color: #eb7f98 !important;
         border: 1px solid #333 !important;
         background-color: #222 !important;
       }

       h1,
       h2 {
         color: white !important;
       }

       table .container {
         border-color: #222 !important;
       }

       blockquote {
         background-color: #3c3c3c !important;
         color: white !important;
       }

       tr .footer {
         border-color: #222 !important;
         background-color: #111 !important;
         color: white !important;
       }
     }
    </style>
  </head>

  <body>
    <div style="margin:0">
      <table class="body" align="center" border="0" cellpadding="0" cellspacing="0"  >
        <tbody>
          <tr>
            <td class="container" align="center" valign="top">
              <table class="row" cellpadding="0" cellspacing="0">
                <tbody>
                  <tr>
                    <td class="row-header-01">
                      <span>Email isn't displaying correctly?<br></span>
                      <a href="{% block selfurl %}{% endblock selfurl %}">Read this e-mail on the Web</a>
                    </td>
                  </tr>
                </tbody>
              </table>
              <table class="row" cellpadding="0" cellspacing="0">
                <tbody>
                  <tr>
                    <td class="row-header-02">
                      <table class="row-container" cellspacing="0" cellpadding="0" align="left">
                        <tbody>
                          <tr>
                            <td class="wrapper" align="left">
                              <table class="wrapper-container-01" align="left">
                                <tbody>
                                  <tr>
                                    <td>
                                      <img class="wrapper-image " src="https://this-week-in-rust.org/images/logo32.png" alt="This Week in Rust">
                                      <span class="wrapper-header-01" style="">This Week in Rust</span>
                                    </td>
                                  </tr>
                                </tbody>
                              </table>
                              <table class="wrapper-container-02" align="left">
                                <tbody>
                                  <tr>
                                    <td>
                                      <span class="wrapper-header-02"> {% block number_and_date %}{% endblock number_and_date %} </span>
                                    </td>
                                  </tr>
                                </tbody>
                              </table>
                            </td>
                          </tr>
                        </tbody>
                      </table>
                    </td>
                  </tr>
                  <tr>
                    <td class="rust-container" align="left">
                      <table class="rust-row" align="left" cellpadding="0" cellspacing="0" style="">
                        <tbody>
                          <tr>
                            <td>
                              {% block content %}
                              {% endblock content %}
                            </td>
                          </tr>
                        </tbody>
                      </table>
                    </td>
                  </tr>
                  <tr class="footer">
                    <td class="wrapper last">
                      <table style="width:100%;">
                        <tr>
                          <td class="center">
                            <small>
                              twitter: <a href="https://twitter.com/ThisWeekInRust">@ThisWeekInRust</a>
                              <br />
                              <a href="https://this-week-in-rust.org/pages/privacy-policy.html">Privacy policy</a>
                              |
                              <a href="*|UNSUB|*">Unsubscribe</a>
                              |
                              <a href="*|UPDATE_PROFILE|*">Change email address</a>
                              |
                              <a href="{{ self.selfurl() }}">Read this issue on the Web</a>
                            </small>
                          </td>
                        </tr>
                      </table>
                    </td>
                  </tr>
                </tbody>
              </table>
            </td>
          </tr>
        </tbody>
      </table>
    </div>
  </body>
</html><|MERGE_RESOLUTION|>--- conflicted
+++ resolved
@@ -6,11 +6,7 @@
     <style type="text/css">
      body {
        width: 100%;
-<<<<<<< HEAD
-       min-width: 100%;
-=======
        max-width: 660px;
->>>>>>> b3d4c59a
        -webkit-text-size-adjust: 100%;
        -ms-text-size-adjust: 100%;
        margin: 0 auto;
