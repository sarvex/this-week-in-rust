Title: This Week in Rust 266
Number: 266
Date: 2018-12-25
Category: This Week in Rust

Hello and welcome to another issue of *This Week in Rust*!
[Rust](http://rust-lang.org) is a systems language pursuing the trifecta: safety, concurrency, and speed.
This is a weekly summary of its progress and community.
Want something mentioned? Tweet us at [@ThisWeekInRust](https://twitter.com/ThisWeekInRust) or [send us a pull request](https://github.com/cmr/this-week-in-rust).
Want to get involved? [We love contributions](https://github.com/rust-lang/rust/blob/master/CONTRIBUTING.md).

*This Week in Rust* is openly developed [on GitHub](https://github.com/cmr/this-week-in-rust).
If you find any errors in this week's issue, [please submit a PR](https://github.com/cmr/this-week-in-rust/pulls).

# Updates from Rust Community

## News & Blog Posts

### #Rust2019

Find all #Rust2019 posts at [Read Rust](https://readrust.net/rust-2019/).

# Crate of the Week

This week's crate is [sandspiel](https://sandspiel.info), a WASM-powered online sandbox automaton game. Thanks to [Vikrant Chaudhari](https://users.rust-lang.org/t/crate-of-the-week/2704/473) for the suggestion!

[Submit your suggestions and votes for next week][submit_crate]!

[submit_crate]: https://users.rust-lang.org/t/crate-of-the-week/2704

# Call for Participation

Always wanted to contribute to open-source projects but didn't know where to start?
Every week we highlight some tasks from the Rust community for you to pick and get started!

Some of these tasks may also have mentors available, visit the task page for more information.

* [A call for Rust 2019 Roadmap blog posts](https://blog.rust-lang.org/2018/12/06/call-for-rust-2019-roadmap-blogposts.html).
* [Rust Latam CFP is now open, deadline is December 31st](https://cfp.rustlatam.org/events/rust-latam).
* [Tarpaulin: OSX support tracking issue](https://github.com/xd009642/tarpaulin/issues/152). Tarpaulin is a code coverage tool for Rust projects.
* [The imag project calls for contributors (2)](https://imag-pim.org/blog/2018/12/04/call-for-participation-2/).

If you are a Rust project owner and are looking for contributors, please submit tasks [here][guidelines].

[guidelines]: https://users.rust-lang.org/t/twir-call-for-participation/4821

# Updates from Rust Core

214 pull requests were [merged in the last week][merged]

[merged]: https://github.com/search?q=is%3Apr+org%3Arust-lang+is%3Amerged+merged%3A2018-12-17..2018-12-24

* [add targets thumbv7neon-linux-androideabi and thumbv7neon-unknown-linux-gnueabihf](https://github.com/rust-lang/rust/pull/56947)
* [less conservative uninhabitedness check](https://github.com/rust-lang/rust/pull/54125)
* [remove "visited" set from inhabitedness checking](https://github.com/rust-lang/rust/pull/57033)
* [short-circuit DefIdForest::intersection()](https://github.com/rust-lang/rust/pull/57060)
* [make the 'a lifetime on TyCtxt useless](https://github.com/rust-lang/rust/pull/56601)
* [trigger unsized coercions keyed on Sized bounds](https://github.com/rust-lang/rust/pull/56219)
* [fix various aspects around `let` bindings inside const functions](https://github.com/rust-lang/rust/pull/56160)
* [deny intra-doc link resolution failures in libstd](https://github.com/rust-lang/rust/pull/56941)
* [process nested obligations in autoderef](https://github.com/rust-lang/rust/pull/54252)
* [mark tuple structs as live if their constructors are used](https://github.com/rust-lang/rust/pull/56953)
* [fix alignment for array indexing](https://github.com/rust-lang/rust/pull/57053)
* [enable emission of alignment attrs for pointer params](https://github.com/rust-lang/rust/pull/57021)
* [enum type instead of variant suggestion unification](https://github.com/rust-lang/rust/pull/56188)
* [make basic CTFE tracing available on release builds](https://github.com/rust-lang/rust/pull/56973)
* [remove `TokenStream::JointTree`](https://github.com/rust-lang/rust/pull/56964)
* [miri: allocation is infallible](https://github.com/rust-lang/rust/pull/56981)
* [fix mutable references in `static mut`](https://github.com/rust-lang/rust/pull/56916)
* [simplify MIR generation for logical operations](https://github.com/rust-lang/rust/pull/56917)
* [static eval: do not ICE on layout size overflow](https://github.com/rust-lang/rust/pull/56909)
* [disable field reordering for repr(int)](https://github.com/rust-lang/rust/pull/56887)
* [always run rustc in a thread](https://github.com/rust-lang/rust/pull/56813)
* [version-gate the trailing semicolon change of return statements inside a match arm](https://github.com/rust-lang/rustfmt/pull/3250)
* [add `DoubleEndedIterator::nth_back`](https://github.com/rust-lang/rust/pull/56802)
* [mir-opt: make `SimplifyCfg` collapse goto chains starting from `bb0`](https://github.com/rust-lang/rust/pull/56764)
* [treat ref-to-raw cast like a reborrow: do a special kind of retag](https://github.com/rust-lang/rust/pull/56741)
* [MIR borrowck doesn't accept the example of iterating and updating a mutable reference](https://github.com/rust-lang/rust/pull/56649)
* [rework treatment of `$crate` in procedural macros](https://github.com/rust-lang/rust/pull/56647)
* [tweak query code for performance](https://github.com/rust-lang/rust/pull/56613)
* [implement `Eq`, `PartialEq` and `Hash` for `atomic::Ordering`](https://github.com/rust-lang/rust/pull/56881)
* [add unstable `VecDeque::rotate_`{`left`, `right`}](https://github.com/rust-lang/rust/pull/56842)
* [remove Cycle::try_fold override](https://github.com/rust-lang/rust/pull/56904)
* [short-circuit `Rc`/`Arc` equality checking on equal pointers where `T: Eq`](https://github.com/rust-lang/rust/pull/56550)
* [stabilize `Rc`, `Arc` and `Pin` as method receivers](https://github.com/rust-lang/rust/pull/56805)
* [stabilize `min_const_unsafe_fn` in 1.33](https://github.com/rust-lang/rust/pull/57067)
* [stabilize `Vec(Deque)::resize_with`](https://github.com/rust-lang/rust/pull/57002)
* [stabilize `Pin`](https://github.com/rust-lang/rust/pull/56939)
* [stabilize `underscore_imports`](https://github.com/rust-lang/rust/pull/56303)
* [bootstrap: Link LLVM as a dylib with ThinLTO](https://github.com/rust-lang/rust/pull/56944)
* [profiler: simplify total_duration, improve readability](https://github.com/rust-lang/rust/pull/56918)
* [cargo: warn on unused patches](https://github.com/rust-lang/cargo/pull/6470)
* [rustdoc: add new CLI flag to load static files from a different location](https://github.com/rust-lang/rust/pull/57011)

## Approved RFCs

Changes to Rust follow the Rust [RFC (request for comments)
process](https://github.com/rust-lang/rfcs#rust-rfcs). These
are the RFCs that were approved for implementation this week:

*No RFCs were approved this week.*

## Final Comment Period

Every week [the team](https://www.rust-lang.org/team.html) announces the
'final comment period' for RFCs and key PRs which are reaching a
decision. Express your opinions now.

### [RFCs](https://github.com/rust-lang/rfcs/labels/final-comment-period)

*No RFCs are currently in final comment period.*

### [Tracking Issues & PRs](https://github.com/rust-lang/rust/labels/final-comment-period)

* [disposition: merge] [Make the getter for NonZero types into a const fn](https://github.com/rust-lang/rust/pull/56739).

## New RFCs

* [Using enums like traits](https://github.com/rust-lang/rfcs/pull/2618).
* [Local `loop` bindings](https://github.com/rust-lang/rfcs/pull/2617).

# Upcoming Events

### Online

* [Dec 26. Rust Community Team Meeting on Discord](https://discordapp.com/channels/442252698964721669/443773747350994945).
* [Dec 31. Rust Community Content Subteam Meeting on Discord](https://discordapp.com/channels/442252698964721669/443773747350994945).
* [Jan  2. Rust Events Team Meeting on Telegram](https://t.me/joinchat/EkKINhHCgZ9llzvPidOssA).
* [Jan 9. Rust Community Team Meeting on Discord](https://discordapp.com/channels/442252698964721669/443773747350994945).

### Europe

<<<<<<< HEAD
* [Dec 20. Cambridge, GB - The Last Cambridge Rust](https://www.meetup.com/Cambridge-Rust-Meetup/events/pzwshpyxqbbc/)?
* [Dec 20. Turin, IT - Gruppo di studio Rust](https://www.meetup.com/Mozilla-Torino/events/sbtclqyxqbkc/).
* [Dec 23. St. Petersburg, RU - St. Petersburg Rust Meetup](https://www.meetup.com/spbrust/events/gzjnmqyxqbfc).
* [Dec 27. - 30. Leipzig, DE, Rust assembly at 35c3](https://users.rust-lang.org/t/35c3-rust-assembly-at-ccc-leipzig/22288)
* [Jan 8. Zürich, CH, Rust Zürichsee meetup at Coredump - Looking for a speaker](https://www.meetup.com/de-DE/Rust-Zurich/events/253608548/)
=======
* [Jan 9. Berlin, DE - Berlin Rust Hack and Learn](https://www.meetup.com/opentechschool-berlin/events/rjgkhqyzcbmb/).
>>>>>>> 6a91fc7a
* [Jan 10. Brno, CZ, Rust meetup at Masaryk University](https://rust-brno.github.io/)

### North America

* [Dec 26. Ann Arbor, US - Ann Arbor Rust Meetup](https://www.meetup.com/Ann-Arbor-Rust-Meetup/events/cgsskqyxqbjc/).
* [Dec 26. Vancouver, CA - Vancouver Rust meetup](https://www.meetup.com/Vancouver-Rust/events/rzszlqyxqbjc/).
* [Dec 30. Mountain View, US - Rust Dev in Mountain View!](https://www.meetup.com/Rust-Dev-in-Mountain-View/events/glnfcpyxqbnc/).
* [Jan  2. Indianapolis, US - Indy.rs](https://www.meetup.com/indyrs/events/246726699/).
* [Jan  2. Atlanta, US - Rust Atlanta Meetup](https://www.meetup.com/Rust-ATL/events/cbcmbqyzcbdb/).
* [Jan  6. Mountain View, US - Rust Dev in Mountain View!](https://www.meetup.com/Rust-Dev-in-Mountain-View/events/glnfcpyzcbjb/).
* [Jan  9. Boulder, US - Rust Boulder/Denver Monthly Meeting](http://www.meetup.com/Rust-Boulder-Denver/ ).
* [Jan  9. Vancouver, CA - Vancouver Rust meetup](https://www.meetup.com/Vancouver-Rust/events/rzszlqyzcbmb/).

If you are running a Rust event please add it to the [calendar] to get
it mentioned here. Please remember to add a link to the event too.
Email the [Rust Community Team][community] for access.

[calendar]: https://www.google.com/calendar/embed?src=apd9vmbc22egenmtu5l6c5jbfc%40group.calendar.google.com
[community]: mailto:community-team@rust-lang.org

# Rust Jobs

* [Sr. Software Engineer - Rust at Mersive, Denver, US](https://www.mersive.com/company/join-mersive-team/?gh_jid=4136286002)
* [Rust Developer at Parity, Berlin, DE](https://paritytech.io/jobs/).

*Tweet us at [@ThisWeekInRust](https://twitter.com/ThisWeekInRust) to get your job offers listed here!*

# Quote of the Week

> Using (traits) for Inheritance was like putting car wheels on a boat because I am used to driving a vehicle with wheels.

– Marco Alka [on Hashnode](https://hashnode.com/post/how-to-become-a-rust-super-developer-cjpv1ee7e000buhs2aqrdw2ym)

Thanks to [oberien](https://users.rust-lang.org/t/twir-quote-of-the-week/328/590) for the suggestion!

[Please submit your quotes for next week](http://users.rust-lang.org/t/twir-quote-of-the-week/328)!

*This Week in Rust is edited by: [nasa42](https://github.com/nasa42), [llogiq](https://github.com/llogiq), and [Flavsditz](https://github.com/Flavsditz).*

<small>[Discuss on r/rust]().</small><|MERGE_RESOLUTION|>--- conflicted
+++ resolved
@@ -130,15 +130,12 @@
 
 ### Europe
 
-<<<<<<< HEAD
 * [Dec 20. Cambridge, GB - The Last Cambridge Rust](https://www.meetup.com/Cambridge-Rust-Meetup/events/pzwshpyxqbbc/)?
 * [Dec 20. Turin, IT - Gruppo di studio Rust](https://www.meetup.com/Mozilla-Torino/events/sbtclqyxqbkc/).
 * [Dec 23. St. Petersburg, RU - St. Petersburg Rust Meetup](https://www.meetup.com/spbrust/events/gzjnmqyxqbfc).
 * [Dec 27. - 30. Leipzig, DE, Rust assembly at 35c3](https://users.rust-lang.org/t/35c3-rust-assembly-at-ccc-leipzig/22288)
 * [Jan 8. Zürich, CH, Rust Zürichsee meetup at Coredump - Looking for a speaker](https://www.meetup.com/de-DE/Rust-Zurich/events/253608548/)
-=======
 * [Jan 9. Berlin, DE - Berlin Rust Hack and Learn](https://www.meetup.com/opentechschool-berlin/events/rjgkhqyzcbmb/).
->>>>>>> 6a91fc7a
 * [Jan 10. Brno, CZ, Rust meetup at Masaryk University](https://rust-brno.github.io/)
 
 ### North America
