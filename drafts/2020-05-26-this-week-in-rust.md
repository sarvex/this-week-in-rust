--- conflicted
+++ resolved
@@ -18,11 +18,8 @@
 
 ## News & Blog Posts
 
-<<<<<<< HEAD
+* [Zero To Production #0: Foreword](https://www.lpalmieri.com/posts/2020-05-24-zero-to-production-0-foreword/)
 * [video] [Rust: Not as hard as you think / Meta/conf: Backend Meetup 2020](https://www.youtube.com/watch?v=n3kyvMVck_M) (In Russian)
-=======
-* [Zero To Production #0: Foreword](https://www.lpalmieri.com/posts/2020-05-24-zero-to-production-0-foreword/)
->>>>>>> 49ccd980
 
 # Crate of the Week
 
