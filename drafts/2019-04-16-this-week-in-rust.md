Title: This Week in Rust 282
Number: 282
Date: 2019-04-16
Category: This Week in Rust

Hello and welcome to another issue of *This Week in Rust*!
[Rust](http://rust-lang.org) is a systems language pursuing the trifecta: safety, concurrency, and speed.
This is a weekly summary of its progress and community.
Want something mentioned? Tweet us at [@ThisWeekInRust](https://twitter.com/ThisWeekInRust) or [send us a pull request](https://github.com/cmr/this-week-in-rust).
Want to get involved? [We love contributions](https://github.com/rust-lang/rust/blob/master/CONTRIBUTING.md).

*This Week in Rust* is openly developed [on GitHub](https://github.com/cmr/this-week-in-rust).
If you find any errors in this week's issue, [please submit a PR](https://github.com/cmr/this-week-in-rust/pulls).

**Important Update**: The *This Week in Rust* privacy policy has changed due to our migration to GitHub pages for hosting. The current policy can be accessed [here](https://this-week-in-rust.org/pages/privacy-policy.html). The git-diff can be [viewed here](https://github.com/cmr/this-week-in-rust/pull/885/files).

# Updates from Rust Community

## News & Blog Posts
<<<<<<< HEAD
* [Building a pub/sub server with Sonr](https://hagsteel.com/posts/building-a-pub-sub-with-sonr-part-1/).
=======
* [Web Development with Rust — 03/x: Create a REST API](https://dev.to/gruberb/web-development-with-rust-03-x-create-a-rest-api-3i82)

The [CFP for Colorado Gold Rust](https://cfp.cogoldrust.com/events/cogoldrust-2019) is open now!
Submit a talk today! The organizers are also looking for volunteers to help people draft talk proposals.
If you can help out [send them an email](mailto:coloradogoldrust@gmail.com) or DM them on Twitter at [@COGoldRust](https://twitter.com/cogoldrust)!

* [A Love Letter to Rust Macros](https://happens.lol/posts/a-love-letter-to-rust-macros/).
>>>>>>> a80f8fbb

# Crate of the Week

This week's crate is [interact](https://github.com/interact-rs/interact), a framework for online introspection of the running program state. Thanks to [Willi Kappler](https://users.rust-lang.org/t/crate-of-the-week/2704/513) for the suggestion!

[Submit your suggestions and votes for next week][submit_crate]!

[submit_crate]: https://users.rust-lang.org/t/crate-of-the-week/2704

# Call for Participation

Always wanted to contribute to open-source projects but didn't know where to start?
Every week we highlight some tasks from the Rust community for you to pick and get started!

Some of these tasks may also have mentors available, visit the task page for more information.

* [Releasing nom 5.0](https://www.reddit.com/r/rust/comments/ba366j/call_for_help_releasing_nom_50/).
* [Veloren, the open-source voxel MMORPG, is looking for contributors](https://veloren.net/).
* [pulldown-cmark: Create a framework for detecting quadratic time regressions](https://github.com/raphlinus/pulldown-cmark/issues/257).
* [compact_arena: Make the crate `no_std`](https://github.com/llogiq/compact_arena/issues/1).

If you are a Rust project owner and are looking for contributors, please submit tasks [here][guidelines].

[guidelines]: https://users.rust-lang.org/t/twir-call-for-participation/4821

# Updates from Rust Core

198 pull requests were [merged in the last week][merged]

[merged]: https://github.com/search?q=is%3Apr+org%3Arust-lang+is%3Amerged+merged%3A2019-04-01..2019-04-08

* [Show better errors for LLVM IR output](https://github.com/rust-lang/rust/pull/59744)
* [Use for_each to extend collections](https://github.com/rust-lang/rust/pull/59740)
* [wasi: Use shared API for preopened file descriptors](https://github.com/rust-lang/rust/pull/59727)
* [Never return uninhabited values at all](https://github.com/rust-lang/rust/pull/59639)
* [Shrink `mir::Statement`](https://github.com/rust-lang/rust/pull/59630)
* [Refactor async fn return type lowering](https://github.com/rust-lang/rust/pull/59286)
* [Unsized rvalues: implement boxed closure impls](https://github.com/rust-lang/rust/pull/59500)
* [Fixes for shallow borrows](https://github.com/rust-lang/rust/pull/59585)
* [Suggest using anonymous lifetime in `impl Trait` return](https://github.com/rust-lang/rust/pull/58919)
* [Fix invalid bounds string generation in rustdoc](https://github.com/rust-lang/rust/pull/58894)
* [More restrictive 2 phase borrows - take 2](https://github.com/rust-lang/rust/pull/58739)
* [Tweak `Span` encoding](https://github.com/rust-lang/rust/pull/58458)
* [Add 'partition_at_index/_by/_by_key' for slices](https://github.com/rust-lang/rust/pull/55448)
* [Support allocating iterators with arenas](https://github.com/rust-lang/rust/pull/59533)
* [Remove duplicated code from Iterator::{ne, lt, le, gt, ge}](https://github.com/rust-lang/rust/pull/59262)
* [Forward formatter settings to bounds of `Range<T>` in `fmt::Debug` impl](https://github.com/rust-lang/rust/pull/59596)
* [std: Avoid usage of `Once` in `Instant`](https://github.com/rust-lang/rust/pull/59676)
* [Improve worst-case performance of HashSet.is_subset](https://github.com/rust-lang/rust/pull/59665)
* [Improve worst-case performance of BTreeSet intersection](https://github.com/rust-lang/rust/pull/59186)
* [Implement useful steps_between for all integers](https://github.com/rust-lang/rust/pull/59444)
* [cargo: Add install-upgrade](https://github.com/rust-lang/cargo/pull/6798)
* [cargo: Improve error message to rerun a test in a workspace](https://github.com/rust-lang/cargo/pull/6824)
* [cargo Resolve: Be less strict while offline](https://github.com/rust-lang/cargo/pull/6814)
* [cargo: Add more suggestions on how to deal with excluding a package from a workspace](https://github.com/rust-lang/cargo/pull/6805)
* [Allow `cargo install --path P` to load config from P](https://github.com/rust-lang/cargo/pull/6804)
* [Allow `cargo doc --open` with multiple packages](https://github.com/rust-lang/cargo/pull/6803)
* [Speed up rustdoc run](https://github.com/rust-lang/rust/pull/59452)
* [crates.io: Add monitoring for common spam patterns](https://github.com/rust-lang/crates.io/pull/1678)

## Approved RFCs

Changes to Rust follow the Rust [RFC (request for comments)
process](https://github.com/rust-lang/rfcs#rust-rfcs). These
are the RFCs that were approved for implementation this week:

* [RFC 2480: Stabilize the alloc crate](https://github.com/rust-lang/rfcs/pull/2480).

## Final Comment Period

Every week [the team](https://www.rust-lang.org/team.html) announces the
'final comment period' for RFCs and key PRs which are reaching a
decision. Express your opinions now.

### [RFCs](https://github.com/rust-lang/rfcs/labels/final-comment-period)

*No RFCs are currently in final comment period.*

### [Tracking Issues & PRs](https://github.com/rust-lang/rust/labels/final-comment-period)

* [disposition: merge] [Permit `-> _` return types for improved diagnostics](https://github.com/rust-lang/rust/issues/56132).

## New RFCs

* [Named custom cargo profiles](https://github.com/rust-lang/rfcs/pull/2678).
* [Add the Close trait](https://github.com/rust-lang/rfcs/pull/2677).

# Upcoming Events

### Asia Pacific

* [Apr 20. Beijing, CN - RustCon Asia](https://rustcon.asia/).
* [Apr 20. Taipei, TW - Rust Taiwan Meetup](https://www.facebook.com/events/400895290642737/).
* [Apr 24. Tokyo, JP - Tokyo Rust Meetup](https://rust.connpass.com/event/125666/).

### Europe

* [Apr 11. Oslo, NO - Rust Oslo - Hack & Learn](https://www.meetup.com/Rust-Oslo/events/260244075/).
* [Apr 13. Kyiv, UA - PeerLab Kyiv #NativeDev: Rust 1.34 Release in Depth](https://www.meetup.com/PeerLab-Native-Developers/events/260050471/).
* [Apr 16. Rome, IT - Rust Roma - Rust learning and hacking evening #17](https://www.meetup.com/Rust-Roma/events/260430915/).
* [Apr 17. Berlin, DE - Berlin Rust Hack and Learn](https://www.meetup.com/opentechschool-berlin/events/gkkttqyzgbwb/).
* [Apr 17. Stuttgart, DE - Rust Workshop - Beginner to Intermediate](https://www.meetup.com/Rust-Community-Stuttgart/events/260337649/).
* [Apr 18. Turin, IT - Mozilla Torino - Gruppo di studio Rust](https://www.meetup.com/Mozilla-Torino/events/ktqcpqyzgbhc/).
* [Apr 25. Toulouse, FR - Mon premier service web en Rust](https://www.meetup.com/Toulouse-Rust-Meetup/events/260218832).
* [Apr 25. Paris, FR - Rust Paris meetup #44](https://www.meetup.com/Rust-Paris/events/260443108/).
* [Apr 25. Brno, CZ - Rust Brno meetup](https://rust-brno.github.io/).
* [Apr 26. Stuttgart, DE - Rust Meetup #2](https://gettogether.community/rust-stuttgart/)
* [Apr 26. Berlin, DE - Oxidize Berlin Conference](https://oxidizeconf.com/).
* [Apr 30. London, UK - Rust London User Group - LDN Talks](https://www.meetup.com/Rust-London-User-Group/events/260565918/).

### North America

* [Apr 11. Orem, US - Utah Rust - Meetup #11: Hack and learn](https://www.meetup.com/utah-rust/events/260015102/).
* [Apr 11. Arlington, US - Rust DC — Mid-month Rustful](https://www.meetup.com/RustDC/events/259782531).
* [Apr 11. Columbus, US - Columbus Rust Society - Monthly Meeting](https://www.meetup.com/columbus-rs/events/dbcfrpyzgbpb/).
* [Apr 11. San Diego, US - San Diego Rust April Meetup](https://www.meetup.com/San-Diego-Rust/events/260346466/).
* [Apr 18. Denver, US - Rust Boulder/Denver - Rust Meetup for April](https://www.meetup.com/Rust-Boulder-Denver/events/259124388/).
* [Apr 17. Vancouver, CA - Vancouver Rust meetup](https://www.meetup.com/Vancouver-Rust/events/gqbksqyzgbwb/).
* [Apr 22. Durham, US - Triangle Rustaceans](https://www.meetup.com/triangle-rustaceans/events/mfglwpyzgbdc/).
* [Apr 23. Chicago, US - Chicago Rust Meetup - Discussion: Better Method Chaining in Rust](https://www.meetup.com/Chicago-Rust-Meetup/events/260321118).
* [Apr 24. Sacramento, US - Hands-on Rust](https://www.meetup.com/Rust-Sacramento/events/260347016/).
* [Apr 24. Ann Arbor, US - Ann Arbor Rust Meetup - Monthly Gathering](https://www.meetup.com/Ann-Arbor-Rust-Meetup/events/vsncvqyzgbgc/).

If you are running a Rust event please add it to the [calendar] to get
it mentioned here. Please remember to add a link to the event too.
Email the [Rust Community Team][community] for access.

[calendar]: https://www.google.com/calendar/embed?src=apd9vmbc22egenmtu5l6c5jbfc%40group.calendar.google.com
[community]: mailto:community-team@rust-lang.org

# Rust Jobs

* [Senior Software Engineer, Backend - Rust at Kraken, Remote](https://jobs.lever.co/kraken/4c864c8f-bde6-443d-b521-dd90df0e9105).
* [Rust Systems Software Engineer at Cloudseal, Remote (US)](https://www.cloudseal.io/hiring/rust-systems-software-engineer-sp19).
* [Compilers (LLVM), distributed systems, & theorem proving engineers at Offscale.io, Remote/Sydney, AU](https://www.reddit.com/r/rust/comments/bb33yo/job_compilers_llvm_distributed_systems_theorem/).

*Tweet us at [@ThisWeekInRust](https://twitter.com/ThisWeekInRust) to get your job offers listed here!*

# Quote of the Week

Sadly there was no suggestion this week.

[Please submit your quotes for next week](http://users.rust-lang.org/t/twir-quote-of-the-week/328)!

*This Week in Rust is edited by: [nasa42](https://github.com/nasa42), [llogiq](https://github.com/llogiq), and [Flavsditz](https://github.com/Flavsditz).*

<small>[Discuss on r/rust]().</small><|MERGE_RESOLUTION|>--- conflicted
+++ resolved
@@ -17,17 +17,14 @@
 # Updates from Rust Community
 
 ## News & Blog Posts
-<<<<<<< HEAD
-* [Building a pub/sub server with Sonr](https://hagsteel.com/posts/building-a-pub-sub-with-sonr-part-1/).
-=======
 * [Web Development with Rust — 03/x: Create a REST API](https://dev.to/gruberb/web-development-with-rust-03-x-create-a-rest-api-3i82)
+* [Building a pub/sub server with Sonr](https://hagsteel.com/posts/building-a-pub-sub-with-sonr-part-1/)
 
 The [CFP for Colorado Gold Rust](https://cfp.cogoldrust.com/events/cogoldrust-2019) is open now!
 Submit a talk today! The organizers are also looking for volunteers to help people draft talk proposals.
 If you can help out [send them an email](mailto:coloradogoldrust@gmail.com) or DM them on Twitter at [@COGoldRust](https://twitter.com/cogoldrust)!
 
 * [A Love Letter to Rust Macros](https://happens.lol/posts/a-love-letter-to-rust-macros/).
->>>>>>> a80f8fbb
 
 # Crate of the Week
 
