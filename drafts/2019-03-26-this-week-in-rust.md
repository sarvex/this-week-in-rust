Title: This Week in Rust 279
Number: 279
Date: 2019-03-26
Category: This Week in Rust

Hello and welcome to another issue of *This Week in Rust*!
[Rust](http://rust-lang.org) is a systems language pursuing the trifecta: safety, concurrency, and speed.
This is a weekly summary of its progress and community.
Want something mentioned? Tweet us at [@ThisWeekInRust](https://twitter.com/ThisWeekInRust) or [send us a pull request](https://github.com/cmr/this-week-in-rust).
Want to get involved? [We love contributions](https://github.com/rust-lang/rust/blob/master/CONTRIBUTING.md).

*This Week in Rust* is openly developed [on GitHub](https://github.com/cmr/this-week-in-rust).
If you find any errors in this week's issue, [please submit a PR](https://github.com/cmr/this-week-in-rust/pulls).

# Updates from Rust Community

## News & Blog Posts

# Crate of the Week

This week's crate is [safety-guard](https://gitlab.com/tdiekmann/safety-guard), a crate providing a `#[safety]` attribute that generates both a doc entry and debug assertion. Thanks to [Willi Kappler](https://users.rust-lang.org/t/crate-of-the-week/2704/506) for the suggestion!

[Submit your suggestions and votes for next week][submit_crate]!

[submit_crate]: https://users.rust-lang.org/t/crate-of-the-week/2704

# Call for Participation

Always wanted to contribute to open-source projects but didn't know where to start?
Every week we highlight some tasks from the Rust community for you to pick and get started!

Some of these tasks may also have mentors available, visit the task page for more information.

* [Rust and WebAssembly WG: Let's build Gloo together](https://rustwasm.github.io/2019/03/12/lets-build-gloo-together.html).
* [gfx-rs: Call for participation](https://users.rust-lang.org/t/gfx-rs-call-for-participation/26410).
- [grpc-rs: Add support for well-known types](https://github.com/pingcap/grpc-rs/issues/276)
- [TiKV: Flush logs on fatal errors](https://github.com/tikv/tikv/issues/4328)
- [TiKV: Disable test suites that contain no tests](https://github.com/tikv/tikv/issues/4391)

If you are a Rust project owner and are looking for contributors, please submit tasks [here][guidelines].

[guidelines]: https://users.rust-lang.org/t/twir-call-for-participation/4821

# Updates from Rust Core

169 pull requests were [merged in the last week][merged]

[merged]: https://github.com/search?q=is%3Apr+org%3Arust-lang+is%3Amerged+merged%3A2019-03-18..2019-03-25

* [Move libtest out of rust-lang/rust](https://github.com/rust-lang/rust/pull/57842)
* [Introduce assembly tests suite](https://github.com/rust-lang/rust/pull/58791)
* [syntax: Better recovery for `$ty::AssocItem` and `ty!()::AssocItem`](https://github.com/rust-lang/rust/pull/59058)
* [MIR optimization: Run branch cleanup after copy propagation](https://github.com/rust-lang/rust/pull/59290)
* [Do not complain about non-existing fields after parse recovery](https://github.com/rust-lang/rust/pull/59266)
* [Make meta-item API compatible with `LocalInternedString::get` soundness fix](https://github.com/rust-lang/rust/pull/59256)
* [Use a valid name for graphviz graphs](https://github.com/rust-lang/rust/pull/59251)
* [When moving out of a for loop head, suggest borrowing it](https://github.com/rust-lang/rust/pull/59195)
* [When encountering `||{}()`, suggest the likely intended `(||{})()`](https://github.com/rust-lang/rust/pull/59035)
* [Point at coercion reason for `if` expressions without else clause if caused by return type](https://github.com/rust-lang/rust/pull/58981)
* [Elide object safety errors on non-existent trait function](https://github.com/rust-lang/rust/pull/58929)
* [Unify `OsString`/`OsStr` for byte-based implementations](https://github.com/rust-lang/rust/pull/58953)
* [Add provided methods `Seek::`{`stream_len`, `stream_position`}](https://github.com/rust-lang/rust/pull/58422)
* [Add `todo!()` macro](https://github.com/rust-lang/rust/pull/56348)
* [Implement `ExactSizeIterator` for `ToLowercase` and `ToUppercase`](https://github.com/rust-lang/rust/pull/58778)
* [Make `Option<ThreadId>` no larger than `ThreadId` with `NonZeroU64`](https://github.com/rust-lang/rust/pull/59291)
* [Stabilize `refcell_map_split` feature](https://github.com/rust-lang/rust/pull/59280)
* [Add const generics to rustdoc](https://github.com/rust-lang/rust/pull/59170)
* [crates.io: Allow download counts to fail to be updated](https://github.com/rust-lang/crates.io/pull/1675)

## Approved RFCs

Changes to Rust follow the Rust [RFC (request for comments)
process](https://github.com/rust-lang/rfcs#rust-rfcs). These
are the RFCs that were approved for implementation this week:

*No RFCs were approved this week.*

## Final Comment Period

Every week [the team](https://www.rust-lang.org/team.html) announces the
'final comment period' for RFCs and key PRs which are reaching a
decision. Express your opinions now.

### [RFCs](https://github.com/rust-lang/rfcs/labels/final-comment-period)

* [disposition: merge] [Transparent Unions and Enums](https://github.com/rust-lang/rfcs/pull/2645).
* [disposition: merge] [Stabilize the alloc crate](https://github.com/rust-lang/rfcs/pull/2480).
* [disposition: postpone] [Initial pipeline rfc](https://github.com/rust-lang/rfcs/pull/2656).

### [Tracking Issues & PRs](https://github.com/rust-lang/rust/labels/final-comment-period)

* [disposition: merge] [Add provided methods `Seek::{stream_len, stream_position}`](https://github.com/rust-lang/rust/pull/58422).
* [disposition: merge] [Tracking issue for {f32, f64}::copysign](https://github.com/rust-lang/rust/issues/58046).

## New RFCs

* [`std` Aware Cargo](https://github.com/rust-lang/rfcs/pull/2663).

# Upcoming Events

### Online

* [Mar 27. Rust Community Team Meeting on Discord](https://discordapp.com/channels/442252698964721669/443773747350994945).

### Africa

* [Mar 30. Nairobi, KE - Rust Nairobi Meetup: Projects Showcase](https://www.meetup.com/Rust-Nairobi/events/259650701/).

### Asia Pacific

* [Mar 25. Melbourne, AU - Rust Melbourne Meetup](https://www.meetup.com/Rust-Melbourne/events/259230502/).
* [Mar 25. Auckland, NZ - Rust AKL Meetup](https://www.meetup.com/rust-akl/events/259480499/).
* [Mar 25. Tokyo, JP - Tokyo Rust Meetup](https://rust.connpass.com/event/122377/).
<<<<<<< HEAD
* [Mar 29. Noida, IN - Fearless Concurrency in Rust - Knoldus Meetup](https://www.meetup.com/Reactive-Application-Programmers-in-Delhi-NCR/events/259722745/).
=======
* [Apr 20. Beijing, CN - RustCon Asia](https://rustcon.asia/)
>>>>>>> ac71542b

### Europe

* [Mar 21. Kharkiv, UA -  PeerLab Kharkiv #Rust](https://dou.ua/calendar/25951/).
* [Mar 21. Grenoble, FR - Rust Meetup - FLOSS Grenoble](https://www.meetup.com/FLOSS-Grenoble/events/259118704/).
* [Mar 21. Torino, IT - Turin Rust Meetup](https://www.meetup.com/Mozilla-Torino/events/ktqcpqyzfblc/).
* [Mar 26. Berlin, DE - Rust and Tell Berlin](https://www.meetup.com/Rust-Berlin/events/szgnqqyzfbjc/).
* [Mar 28. Copenhagen, DK - Copenhagen Rust Hack Night #14](https://cph.rs/).
* [Mar 28. Toulouse, FR - Rust Toulouse meetup](https://www.meetup.com/fr-FR/Toulouse-Rust-Meetup/events/259589986/).
* [Apr  3. Sandown, ZA - Johannesburg meetup](https://www.meetup.com/Johannesburg-Rust-Meetup/events/gpxrtqyzgbfb/).
* [Apr  3. Berlin, DE - Berlin Rust Hack and Learn](https://www.meetup.com/opentechschool-berlin/events/rjgkhqyzgbfb/).
* [Apr 04. Wroclaw, PL - Rust Wroclaw Meetup](https://www.meetup.com/Rust-Wroclaw/events/259511136/).
* [Jun 28-29. Firenze, IT - RustLab](https://www.rustlab.it/).

### North America

* [Mar 25. Durham, US - Triangle Rustaceans](https://www.meetup.com/triangle-rustaceans/events/mfglwpyzfbhc/).
* [Mar 27. Chicago, US - Chicago Rust Meetup - Futures in Haskell and Rust](https://www.meetup.com/Chicago-Rust-Meetup/events/259343384).
* [Mar 27. Ann Arbor, US - Ann Arbor Rust Meetup](https://www.meetup.com/Ann-Arbor-Rust-Meetup/events/cgsskqyzfbkc/).
* [Mar 27. Mesa, US - Phoenix Rust: Scientific Computing](https://www.meetup.com/Desert-Rustaceans/events/259615926/).
* [Apr  3. Indianapolis, US - Indy.rs](https://www.meetup.com/indyrs/events/246726699/).
* [Apr  3. Atlanta, US - Rust Atlanta Meetup](https://www.meetup.com/Rust-ATL/events/lgtvsqyzgbfb/).
* [Apr  3. Vancouver, CA - Vancouver Rust meetup](https://www.meetup.com/Vancouver-Rust/events/gqbksqyzgbfb/).

### South America

* [Mar 29. Montevideo, UY - Rust Latam @ Montevideo, Uruguay](https://rustlatam.org/).

If you are running a Rust event please add it to the [calendar] to get
it mentioned here. Please remember to add a link to the event too.
Email the [Rust Community Team][community] for access.

[calendar]: https://www.google.com/calendar/embed?src=apd9vmbc22egenmtu5l6c5jbfc%40group.calendar.google.com
[community]: mailto:community-team@rust-lang.org

# Rust Jobs

* [Database Engineer Developer at Parity, Berlin, DE](https://www.parity.io/jobs/#berlin-database-engine-developer).

*Tweet us at [@ThisWeekInRust](https://twitter.com/ThisWeekInRust) to get your job offers listed here!*

# Quote of the Week

> all the ergonomic improvements in rust 2018 are really messing up my book that consists entirely of running face-first into compiler errors so i can explain concepts.

– Alexis Beingessner, author of “Learning Rust With Entirely Too Many Linked Lists”

Thanks to [icefoxen](https://users.rust-lang.org/t/twir-quote-of-the-week/328/631) for the suggestion!

[Please submit your quotes for next week](http://users.rust-lang.org/t/twir-quote-of-the-week/328)!

*This Week in Rust is edited by: [nasa42](https://github.com/nasa42), [llogiq](https://github.com/llogiq), and [Flavsditz](https://github.com/Flavsditz).*

<small>[Discuss on r/rust]().</small><|MERGE_RESOLUTION|>--- conflicted
+++ resolved
@@ -111,11 +111,8 @@
 * [Mar 25. Melbourne, AU - Rust Melbourne Meetup](https://www.meetup.com/Rust-Melbourne/events/259230502/).
 * [Mar 25. Auckland, NZ - Rust AKL Meetup](https://www.meetup.com/rust-akl/events/259480499/).
 * [Mar 25. Tokyo, JP - Tokyo Rust Meetup](https://rust.connpass.com/event/122377/).
-<<<<<<< HEAD
 * [Mar 29. Noida, IN - Fearless Concurrency in Rust - Knoldus Meetup](https://www.meetup.com/Reactive-Application-Programmers-in-Delhi-NCR/events/259722745/).
-=======
 * [Apr 20. Beijing, CN - RustCon Asia](https://rustcon.asia/)
->>>>>>> ac71542b
 
 ### Europe
 
