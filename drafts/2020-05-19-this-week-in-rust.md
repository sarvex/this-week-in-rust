Title: This Week in Rust 338
Number: 338
Date: 2020-05-12
Category: This Week in Rust

Hello and welcome to another issue of *This Week in Rust*!
[Rust](http://rust-lang.org) is a systems language pursuing the trifecta: safety, concurrency, and speed.
This is a weekly summary of its progress and community.
Want something mentioned? Tweet us at [@ThisWeekInRust](https://twitter.com/ThisWeekInRust) or [send us a pull request](https://github.com/cmr/this-week-in-rust).
Want to get involved? [We love contributions](https://github.com/rust-lang/rust/blob/master/CONTRIBUTING.md).

*This Week in Rust* is openly developed [on GitHub](https://github.com/cmr/this-week-in-rust).
If you find any errors in this week's issue, [please submit a PR](https://github.com/cmr/this-week-in-rust/pulls).

# Updates from Rust Community

## News & Blog Posts

* [Structuring and handling errors in 2020](https://nick.groenen.me/posts/rust-error-handling/)
<<<<<<< HEAD
* [Taking Advantage of Auto-Vectorization in Rust](https://nickwilcox.github.io/blog/autovec/)
=======
* [State of Web Routing in Rust](https://pksunkara.com/posts/state-of-routing-in-rust/)
* [Rust releases for single and multiple targets with GitHub Actions](https://mateuscosta.me/rust-releases-with-github-actions)
>>>>>>> ae43e4f2

# Crate of the Week

This week's crate is [cargo-workspaces](https://github.com/pksunkara/cargo-workspaces), a cargo subcommand to manage your cargo workspace.

Thanks to [Pavan Kumar Sunkara](https://users.rust-lang.org/t/crate-of-the-week/2704/768) for the suggestion!

[Submit your suggestions and votes for next week][submit_crate]!

[submit_crate]: https://users.rust-lang.org/t/crate-of-the-week/2704

# Call for Participation

Always wanted to contribute to open-source projects but didn't know where to start?
Every week we highlight some tasks from the Rust community for you to pick and get started!

Some of these tasks may also have mentors available, visit the task page for more information.

If you are a Rust project owner and are looking for contributors, please submit tasks [here][guidelines].

[guidelines]: https://users.rust-lang.org/t/twir-call-for-participation/4821

# Updates from Rust Core

375 pull requests were [merged in the last week][merged]

[merged]: https://github.com/search?q=is%3Apr+org%3Arust-lang+is%3Amerged+merged%3A2020-05-04..2020-05-11

* [Define UB in float-to-int casts to saturate](https://github.com/rust-lang/rust/pull/71269)
* [Improve bitcode generation for Apple platforms](https://github.com/rust-lang/rust/pull/71970)
* [Don't force rustc to do codegen for LTO builds](https://github.com/rust-lang/cargo/pull/8192)
* [Correctly handle UEFI targets as Windows-like when emitting sections for LLVM bitcode](https://github.com/rust-lang/rust/pull/71881)
* [Prevent compiler stack overflow for deeply recursive code](https://github.com/rust-lang/rust/pull/55617)
* [resolve: Relax fresh binding disambiguation slightly to fix regression](https://github.com/rust-lang/rust/pull/71846)
* [upgrade chalk and use chalk-solve/chalk-ir/chalk-rust-ir](https://github.com/rust-lang/rust/pull/69406)
* [Report cannot move errors in promoted MIR](https://github.com/rust-lang/rust/pull/71587)
* [Simplify the `tcx.alloc_map` API](https://github.com/rust-lang/rust/pull/71508)
* [Suggest removing semicolon in last expression only if it's type is known](https://github.com/rust-lang/rust/pull/71894)
* [Skip attempting to run `coerce_unsized` on an inference variable](https://github.com/rust-lang/rust/pull/69530)
* [Unify the undo log of all snapshot types](https://github.com/rust-lang/rust/pull/69464)
* [Reduce `TypedArena` creations in `check_match`](https://github.com/rust-lang/rust/pull/71975)
* [Shrink `LocalDecl`](https://github.com/rust-lang/rust/pull/71942)
* [Add `remove_current_as_list` to `LinkedList`'s `CursorMut`](https://github.com/rust-lang/rust/pull/71878)
* [Add `Arc::`{`incr`, `decr`}`_strong_count`](https://github.com/rust-lang/rust/pull/70733)
* [Add Option to Force Unwind Tables](https://github.com/rust-lang/rust/pull/69984)
* [Make `BTreeMap::new` and `BTreeSet::new` const](https://github.com/rust-lang/rust/pull/71839)
* [`Btreemap` iter intertwined](https://github.com/rust-lang/rust/pull/71510)
* [Add `core::future::`{`pending`, `ready`}](https://github.com/rust-lang/rust/pull/70834)
* [futures: Refactor to reduce the amount of unsafe and duplicated code](https://github.com/rust-lang/futures-rs/pull/2128)
* [cargo: Update assertions in LTO calculations](https://github.com/rust-lang/cargo/pull/8226)
* [cargo: Try to remove secrets from http.debug](https://github.com/rust-lang/cargo/pull/8222)
* [cargo features: allow activated_features_unverified to communicate not-present](https://github.com/rust-lang/cargo/pull/8194)

## Approved RFCs

Changes to Rust follow the Rust [RFC (request for comments) process](https://github.com/rust-lang/rfcs#rust-rfcs). These
are the RFCs that were approved for implementation this week:

* [RFC 2585: FC for unsafe blocks in unsafe fn](https://github.com/rust-lang/rfcs/pull/2585)
* [RFC 2904: Major Change Proposal](https://github.com/rust-lang/rfcs/pull/2904)

## Final Comment Period

Every week [the team](https://www.rust-lang.org/team.html) announces the
'final comment period' for RFCs and key PRs which are reaching a
decision. Express your opinions now.


### [RFCs](https://github.com/rust-lang/rfcs/labels/final-comment-period)

* [RFC: Deduplicate Cargo workspace information](https://github.com/rust-lang/rfcs/pull/2906)

### [Tracking Issues & PRs](https://github.com/rust-lang/rust/labels/final-comment-period)

* [disposition: merge] [Stablilize saturating_abs and saturating_neg](https://github.com/rust-lang/rust/pull/71886)
* [disposition: merge] [Tweak and stabilize AtomicN::fetch_update](https://github.com/rust-lang/rust/pull/71843)
* [disposition: merge] [impl From<Cow> for Box, Rc, and Arc](https://github.com/rust-lang/rust/pull/71447)
* [disposition: merge] [Stabilize fn-like proc macros in expression, pattern and statement positions](https://github.com/rust-lang/rust/pull/68717)
* [disposition: merge] [Tracking issue for Weak::into_raw/from_raw & similar](https://github.com/rust-lang/rust/issues/60728)
* [disposition: clone] [Tracking issue for non_static_type_id](https://github.com/rust-lang/rust/issues/41875)

## New RFCs
* [Do not warn about similar ASCII-only idents](https://github.com/rust-lang/rfcs/pull/2923)
* [RFC - cargo templates](https://github.com/rust-lang/rfcs/pull/2922)

# Upcoming Events

### Online
* [May 12. Seattle, WA, US - Seattle Rust Meetup](http://www.meetup.com/Seattle-Rust-Meetup/)
* [May 14. San Diego, CA, US - San Diego Rust](https://www.meetup.com/San-Diego-Rust/events/270394980/)
* [May 14, Berlin, DE - Berlin Rust Hack and Learn](https://www.meetup.com/opentechschool-berlin/events/txcprrybchbsb/)
* [May 20. Vancouver, BC, CA - Vancouver Rust - Rust Study/Hack/Hang-out night](https://www.meetup.com/Vancouver-Rust/events/qnrgnrybchbbc/).
* [May 21. Turin, IT - Rust Turin Meetup](https://community.mozilla.org/events/gruppo-di-studio-di-rust/)
* [May 26. Dallas, TX, US - Dallas Rust - Last Tuesday](https://www.meetup.com/Dallas-Rust/events/nppvrrybchbjc/)


### North America
* [May 13. Vancouver, BC, CA - Vancouver Rust Meetup](https://www.meetup.com/Vancouver-Rust/events/)
* [May 14. Columbus, OH, US - Columbus Rust Society - Monthly Meeting](https://www.meetup.com/columbus-rs/events/dpkhgrybchbsb/).
* [May 25. Durham, NC, US - Triangle Rustaceans - Project Night and Lightning Talks](https://www.meetup.com/triangle-rustaceans/events/mfglwpybchbhc/)


If you are running a Rust event please add it to the [calendar] to get
it mentioned here. Please remember to add a link to the event too.
Email the [Rust Community Team][community] for access.

[calendar]: https://www.google.com/calendar/embed?src=apd9vmbc22egenmtu5l6c5jbfc%40group.calendar.google.com
[community]: mailto:community-team@rust-lang.org

# Rust Jobs

*Tweet us at [@ThisWeekInRust](https://twitter.com/ThisWeekInRust) to get your job offers listed here!*

# Quote of the Week

> Ownership is purely conceptual: it is not something you can see in a disassembler.

– [Jay Oster on rust-users](https://users.rust-lang.org/t/what-is-the-formal-definition-of-ownership/41984/7)

Thanks to [Daniel H-M](https://users.rust-lang.org/t/twir-quote-of-the-week/328/868) for the suggestions!

[Please submit quotes and vote for next week!](https://users.rust-lang.org/t/twir-quote-of-the-week/328)

*This Week in Rust is edited by: [nellshamrell](https://github.com/nellshamrell), [llogiq](https://github.com/llogiq), [srikwit](https://github.com/srikwit), and [cdmistman](https://github.com/cdmistman).*

<small>[Discuss on r/rust]().</small><|MERGE_RESOLUTION|>--- conflicted
+++ resolved
@@ -17,12 +17,9 @@
 ## News & Blog Posts
 
 * [Structuring and handling errors in 2020](https://nick.groenen.me/posts/rust-error-handling/)
-<<<<<<< HEAD
 * [Taking Advantage of Auto-Vectorization in Rust](https://nickwilcox.github.io/blog/autovec/)
-=======
 * [State of Web Routing in Rust](https://pksunkara.com/posts/state-of-routing-in-rust/)
 * [Rust releases for single and multiple targets with GitHub Actions](https://mateuscosta.me/rust-releases-with-github-actions)
->>>>>>> ae43e4f2
 
 # Crate of the Week
 
