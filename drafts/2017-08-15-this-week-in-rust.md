Title: This Week in Rust 195
Number: 195
Date: 2017-08-15
Category: This Week in Rust

Hello and welcome to another issue of *This Week in Rust*!
[Rust](http://rust-lang.org) is a systems language pursuing the trifecta: safety, concurrency, and speed.
This is a weekly summary of its progress and community.
Want something mentioned? Tweet us at [@ThisWeekInRust](https://twitter.com/ThisWeekInRust) or [send us a pull request](https://github.com/cmr/this-week-in-rust).
Want to get involved? [We love contributions](https://github.com/rust-lang/rust/blob/master/CONTRIBUTING.md).

*This Week in Rust* is openly developed [on GitHub](https://github.com/cmr/this-week-in-rust).
If you find any errors in this week's issue, [please submit a PR](https://github.com/cmr/this-week-in-rust/pulls).

# Updates from Rust Community

<<<<<<< HEAD
## News & Blog Posts  
* [Implementing a bot for Slack in Rust, Rocket and Anterofit - Part 2](https://abishov.com/2017/08/08/hexocat-bot-part-2.html).
=======
## News & Blog Posts
* [Evolution of a simple `du -s` clone](https://durka.github.io/blog/2017/08/06/du-evolution.html).

* Announcing [Rusty Object Notation](https://kvark.github.io/format/data/json/2017/08/09/rusty-object-notation.html).

[REST Calls Made Rustic: RS-ES in Idiomatic Rust Tutorial](https://qbox.io/blog/elasticsearch-rest-client-idiomatic-rust-tutorial)
and [User-Friendly Elasticsearch Queries with Rust and Elastic](https://qbox.io/blog/elasticsearch-rest-client-idiomatic-rust-tutorial).
Two recent blog posts about using Rust and Elasticsearch together.
>>>>>>> e4b329f1

# Crate of the Week

This week's crate is [exa](https://the.exa.website), a modern `ls` replacement (with a `tree` thrown in as well) written in Rust. Thanks to [Vikrant](https://users.rust-lang.org/u/nasa42) for the suggestion.

[Submit your suggestions and votes for next week][submit_crate]!

[submit_crate]: https://users.rust-lang.org/t/crate-of-the-week/2704

# Call for Participation

Always wanted to contribute to open-source projects but didn't know where to start?
Every week we highlight some tasks from the Rust community for you to pick and get started!

Some of these tasks may also have mentors available, visit the task page for more information.

* [PumpkinDB: Rust nightly after 2017-06-20 affects benchmarks negatively](https://github.com/PumpkinDB/PumpkinDB/issues/345). ([Discuss here](https://gitter.im/PumpkinDB/Lobby)).
* [easy] [gimli: Improve error handling in dwarfdump](https://github.com/gimli-rs/gimli/issues/231). gimli is a lazy, zero-copy parser for the DWARF debugging format.
* [wayland-window: Add control buttons](https://github.com/Smithay/wayland-window/issues/4).
* [wayland-window: Make borders prettier](https://github.com/Smithay/wayland-window/issues/19).
* [doc] [lyon: API guidelines: methods on collections that produce iterators follow the iter, iter_mut, into_iter conventions](https://github.com/nical/lyon/issues/86). Lyon is a GPU-based 2D graphics rendering engine in Rust.
* [doc] [lyon: API guidelines: ad-hoc conversions follow as_, to_, into_ conventions](https://github.com/nical/lyon/issues/85).
* [doc] [lyon: API guidelines: iterator type names should match the methods that produce them](https://github.com/nical/lyon/issues/87).
* [doc] [lyon: API guidelines: return error type from functions instead of empty struct](https://github.com/nical/lyon/issues/88).
* [medium] [lyon: Implement clipping line joins at the miter limit](https://github.com/nical/lyon/issues/35).
* [less easy] [bindgen: Emitting or deriving trait implementations](https://github.com/rust-lang-nursery/rust-bindgen/issues/886).
* [less easy] [bindgen: Emit a "manual" implementation of Debug when it cannot be derived](https://github.com/rust-lang-nursery/rust-bindgen/issues/875).
* [less easy] [bindgen: "manually" implement Hash when it cannot be derived](https://github.com/rust-lang-nursery/rust-bindgen/issues/877).
* [less easy] [bindgen: "manually" implement PartialEq when it cannot be derived](https://github.com/rust-lang-nursery/rust-bindgen/issues/879).
* [less easy] [bindgen: Derive `Eq` when possible](https://github.com/rust-lang-nursery/rust-bindgen/issues/880).
* [less easy] [bindgen: "manually" implement Eq when we cannot derive it](https://github.com/rust-lang-nursery/rust-bindgen/issues/881).
* [less easy] [bindgen: Derive PartialOrd when possible](https://github.com/rust-lang-nursery/rust-bindgen/issues/882).
* [less easy] [bindgen: "manually" implement PartialOrd when we cannot derive it](https://github.com/rust-lang-nursery/rust-bindgen/issues/883).
* [less easy] [bindgen: Derive Ord when possible](https://github.com/rust-lang-nursery/rust-bindgen/issues/884).
* [less easy] [bindgen: "manually" implement Ord when we cannot derive it](https://github.com/rust-lang-nursery/rust-bindgen/issues/885).
* [doc] [rust-ffi-guide: Make the book more consistent](https://github.com/Michael-F-Bryan/rust-ffi-guide/issues/8).
* [easy] [ggez: Input doesn't work on mac using tmux and iterm2](https://github.com/ggez/ggez/issues/30). ggez is a Rust library to create good games easily.
* [easy] [ggez: SDL controller input doesn't work](https://github.com/ggez/ggez/issues/35).
* [doc] [ggez: Finish full building-and-install docs for each platform](https://github.com/ggez/ggez/issues/118).

If you are a Rust project owner and are looking for contributors, please submit tasks [here][guidelines].

[guidelines]: https://users.rust-lang.org/t/twir-call-for-participation/4821

# Updates from Rust Core

128 pull requests were [merged in the last week][merged]

[merged]: https://github.com/search?q=is%3Apr+org%3Arust-lang+is%3Amerged+merged%3A2017-08-07..2017-08-14

* [cleanup in preparation of no-LLVM build support](https://github.com/rust-lang/rust/pull/43842)
* [`#[must_use]` for functions](https://github.com/rust-lang/rust/pull/43728)
* [fix unused result lint triggering on functions returning `()`, `!` or empty enums](https://github.com/rust-lang/rust/pull/43813)
* [rustc can now be built without jemalloc](https://github.com/rust-lang/rust/pull/43589)
* [fixed the needless mut lint, found libcore bugs](https://github.com/rust-lang/rust/pull/43582)
* [fixed `#[thread_local]` statics check](https://github.com/rust-lang/rust/pull/43746)
* [fix `-Z hir-stats`](https://github.com/rust-lang/rust/pull/43824)
* [fix region hashing](https://github.com/rust-lang/rust/pull/43743)
* [nonlexical lifetimes region renumberer](https://github.com/rust-lang/rust/pull/43559) (one step closer to nonlexical lifetimes)
* [rearchitect lints to be emitted more eagerly](https://github.com/rust-lang/rust/pull/43522) (broke clippy)
* [`mem::unreachable`](https://github.com/rust-lang/rust/pull/43750) (the intrinsic, not the panic)
* [make `for_all_relevant_impls` O(1) again](https://github.com/rust-lang/rust/pull/43723)
* [add an overflow check to range's `Iter::next()` method](https://github.com/rust-lang/rust/pull/43595) (which turns out to make things faster)
* [optimize allocation paths in `RawVec`](https://github.com/rust-lang/rust/pull/43815)
* [improve error messages on duplicate type/method names](https://github.com/rust-lang/rust/pull/43737)
* [better labeling of mismatched return type](https://github.com/rust-lang/rust/pull/43484)
* [syntax hint for `extern C { .. }` errors](https://github.com/rust-lang/rust/pull/43720)
* [Validation now works correctly on blocks with multiple incoming edges](https://github.com/rust-lang/rust/pull/43748)
* [`break rust`](https://github.com/rust-lang/rust/pull/43745)
* [the case of the missing error codes](https://github.com/rust-lang/rust/pull/43709)

## New Contributors

* Eric Daniels
* Mario Idival
* Ryan Leckey
* scalexm
* Tobias Schaffner
* Tymoteusz Jankowski

## Approved RFCs

Changes to Rust follow the Rust [RFC (request for comments)
process](https://github.com/rust-lang/rfcs#rust-rfcs). These
are the RFCs that were approved for implementation this week:

*No RFCs were approved this week.*

## Final Comment Period

Every week [the team](https://www.rust-lang.org/team.html) announces the
'final comment period' for RFCs and key PRs which are reaching a
decision. Express your opinions now. [This week's FCPs][fcp] are:

[fcp]: https://github.com/rust-lang/rfcs/labels/final-comment-period

* [disposition: merge] [Allow an optional vert at the beginning of a match branch](https://github.com/rust-lang/rfcs/pull/1925).
* [disposition: merge] [Unsafe pointer methods](https://github.com/rust-lang/rfcs/pull/1966).
* [disposition: merge] [Amend RFC 1242 to require an RFC for deprecation of crates from the nursery](https://github.com/rust-lang/rfcs/pull/1983).
* [disposition: close] [Match branch semicolon](https://github.com/rust-lang/rfcs/pull/1994).
* [disposition: merge] [Future-proofing enums/structs with `#[non_exhaustive]` attribute](https://github.com/rust-lang/rfcs/pull/2008).
* [disposition: merge] [Enable nested method calls](https://github.com/rust-lang/rfcs/pull/2025).
* [disposition: close] [Zero-Sized References](https://github.com/rust-lang/rfcs/pull/2040).
* [disposition: merge] [Evolving Rust through checkpoints](https://github.com/rust-lang/rfcs/pull/2052).
* [disposition: close] [Allow use of pipe operator in patterns](https://github.com/rust-lang/rfcs/pull/1882).
* [disposition: merge] [Generic associated types (associated type constructors)](https://github.com/rust-lang/rfcs/pull/1598).

## New RFCs

* [Non-lexical lifetimes](https://github.com/rust-lang/rfcs/pull/2094).
* [Infer `T: 'x` outlives requirements on structs](https://github.com/rust-lang/rfcs/pull/2093).

## Style RFCs

[Style RFCs](https://github.com/rust-lang-nursery/fmt-rfcs) are part of the process for deciding on style guidelines for the Rust community and defaults for [Rustfmt](https://github.com/rust-lang-nursery/rustfmt). The process is similar to the RFC process, but we try to reach rough consensus on issues (including a final comment period) before progressing to PRs. Just like the RFC process, all users are welcome to comment and submit RFCs. If you want to help decide what Rust code should look like, come get involved!

The RFC style is now the default style in Rustfmt - try it out and let us know what you think!

Currently being discussed:

* [Define short](https://github.com/rust-lang-nursery/fmt-rfcs/issues/47)
* [Special casing some macros](https://github.com/rust-lang-nursery/fmt-rfcs/issues/86)

# Upcoming Events

* [Aug 10. Rust release triage](https://internals.rust-lang.org/t/release-cycle-triage-proposal/3544).
* [Aug 10. Columbus Rust Society - Monthly meetup](https://www.meetup.com/columbus-rs/events/czcwhlywlbnb/).
* [Aug 14. Seattle Rust Meetup](https://www.meetup.com/Seattle-Rust-Meetup/events/241535500/).
* [Aug 16. Rust Community Team Meeting at #rust-community on irc.mozilla.org](https://chat.mibbit.com/?server=irc.mozilla.org&channel=%23rust-community).
* [Aug 16. Rust Documentation Team Meeting at #rust-docs on irc.mozilla.org](https://chat.mibbit.com/?server=irc.mozilla.org&channel=%23rust-docs).
* **[Aug 18-19. RustConf 2017](http://rustconf.com/)**.
* [Aug 23. GOTO Night Berlin: Modern low level - Rust in 2017](https://www.meetup.com/GOTO-Nights-Berlin/events/241544422/).
* [Aug 23. OpenTechSchool Berlin: Rust Hack and Learn](https://www.meetup.com/opentechschool-berlin/events/242277432/).
* [Aug 23. Rust Community Team Meeting at #rust-community on irc.mozilla.org](https://chat.mibbit.com/?server=irc.mozilla.org&channel=%23rust-community).
* [Aug 23. Rust Documentation Team Meeting at #rust-docs on irc.mozilla.org](https://chat.mibbit.com/?server=irc.mozilla.org&channel=%23rust-docs).
* [Aug 24. Rust release triage](https://internals.rust-lang.org/t/release-cycle-triage-proposal/3544).

If you are running a Rust event please add it to the [calendar] to get
it mentioned here. Email the [Rust Community Team][community] for access.

[calendar]: https://www.google.com/calendar/embed?src=apd9vmbc22egenmtu5l6c5jbfc%40group.calendar.google.com
[community]: mailto:community-team@rust-lang.org

# Rust Jobs

*No jobs listed for this week.*

*Tweet us at [@ThisWeekInRust](https://twitter.com/ThisWeekInRust) to get your job offers listed here!*

# Quote of the Week

> Nah, it's not you, it's the borrow checker.
>> Honey, it's not you, it's &mut me.
>>> You can borrow me, and you can change me, but you can't own me.

— [/u/staticassert, /u/ybx, and /u/paholg on reddit](https://www.reddit.com/r/rust/comments/6s8vhg/how_do_i_do_if_let_somex_selfbla_selfdobla/dlazidp/).

Thanks to [Matt Ickstadt](https://users.rust-lang.org/t/twir-quote-of-the-week/328/428) and [QuadDamaged](https://users.rust-lang.org/t/twir-quote-of-the-week/328/429) for the suggestion.

[Submit your quotes for next week][submit]!

[submit]: http://users.rust-lang.org/t/twir-quote-of-the-week/328

*This Week in Rust is edited by: [nasa42](https://github.com/nasa42), [llogiq](https://github.com/llogiq), and [brson](https://github.com/brson).*<|MERGE_RESOLUTION|>--- conflicted
+++ resolved
@@ -14,11 +14,9 @@
 
 # Updates from Rust Community
 
-<<<<<<< HEAD
 ## News & Blog Posts  
 * [Implementing a bot for Slack in Rust, Rocket and Anterofit - Part 2](https://abishov.com/2017/08/08/hexocat-bot-part-2.html).
-=======
-## News & Blog Posts
+
 * [Evolution of a simple `du -s` clone](https://durka.github.io/blog/2017/08/06/du-evolution.html).
 
 * Announcing [Rusty Object Notation](https://kvark.github.io/format/data/json/2017/08/09/rusty-object-notation.html).
@@ -26,7 +24,6 @@
 [REST Calls Made Rustic: RS-ES in Idiomatic Rust Tutorial](https://qbox.io/blog/elasticsearch-rest-client-idiomatic-rust-tutorial)
 and [User-Friendly Elasticsearch Queries with Rust and Elastic](https://qbox.io/blog/elasticsearch-rest-client-idiomatic-rust-tutorial).
 Two recent blog posts about using Rust and Elasticsearch together.
->>>>>>> e4b329f1
 
 # Crate of the Week
 
