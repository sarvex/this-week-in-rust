--- conflicted
+++ resolved
@@ -16,11 +16,8 @@
 
 ## News & Blog Posts
 
-<<<<<<< HEAD
 * [The embedded WG's Operating System Tutorials rewrite added support for the Raspberry Pi 4](https://github.com/rust-embedded/rust-raspi3-OS-tutorials/tree/rewrite_for_v2).
-=======
 - [Adventures in motion control: Simple Automation Sequences](http://adventures.michaelfbryan.com/posts/simple-automation-sequences/)
->>>>>>> b8b15384
 
 # Crate of the Week
 
