--- conflicted
+++ resolved
@@ -16,11 +16,8 @@
 
 ## News & Blog Posts
 
-<<<<<<< HEAD
 * [Debugging Rust in VSCode (in 2020)](https://jason-williams.co.uk/debugging-rust-in-vscode).
-=======
 - [The `std::future::Future` of Rusoto](https://linuxwit.ch/blog/2020/02/the-future-of-rusoto/)
->>>>>>> 7b3fe641
 
 # Crate of the Week
 
