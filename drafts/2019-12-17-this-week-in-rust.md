--- conflicted
+++ resolved
@@ -16,11 +16,8 @@
 
 ## News & Blog Posts
 
-<<<<<<< HEAD
-=======
 - [WASM as a Platform for Abstraction](http://adventures.michaelfbryan.com/posts/wasm-as-a-platform-for-abstraction/)
 
->>>>>>> d5f0f8e3
 # Crate of the Week
 
 This week's crate is [bstr](https://github.com/BurntSushi/bstr), a string type for Rust that is not required to be valid UTF-8.
