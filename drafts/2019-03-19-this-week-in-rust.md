--- conflicted
+++ resolved
@@ -105,13 +105,9 @@
 
 ### Asia Pacific
 
-* [Mar 24. Auckland, NZ - Rust AKL Meetup, Auckland](https://www.meetup.com/rust-akl/events/259480499/).
 * [Mar 25. Melbourne, AU - Rust Melbourne Meetup](https://www.meetup.com/Rust-Melbourne/events/259230502/).
-<<<<<<< HEAD
 * [Mar 25. Auckland, NZ - Rust AKL Meetup](https://www.meetup.com/rust-akl/events/259480499/).
-=======
 * [Mar 25. 東京, JP - Tokyo Rust Meetup](https://connpass.com/event/122171/).
->>>>>>> 6eac4571
 
 ### Europe
 
