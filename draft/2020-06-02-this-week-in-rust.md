Title: This Week in Rust 341
Number: 341
Date: 2020-06-02
Category: This Week in Rust

Hello and welcome to another issue of *This Week in Rust*!
[Rust](http://rust-lang.org) is a systems language pursuing the trifecta: safety, concurrency, and speed.
This is a weekly summary of its progress and community.
Want something mentioned? Tweet us at [@ThisWeekInRust](https://twitter.com/ThisWeekInRust) or [send us a pull request](https://github.com/cmr/this-week-in-rust).
Want to get involved? [We love contributions](https://github.com/rust-lang/rust/blob/master/CONTRIBUTING.md).

*This Week in Rust* is openly developed [on GitHub](https://github.com/cmr/this-week-in-rust).
If you find any errors in this week's issue, [please submit a PR](https://github.com/cmr/this-week-in-rust/pulls).

Check out [this week's *This Week in Rust Podcast*]()

# Updates from Rust Community

## News & Blog Posts

<<<<<<< HEAD
* [Auto-Vectorization for Newer Instruction Sets in Rust](https://www.nickwilcox.com/blog/autovec2/)
=======
* [video] [A Rust & Wasm tutorial on building Bitcoin infrastructure. Rust beginner-friendly!](https://www.youtube.com/watch?v=qaykNPHJcyw)
>>>>>>> 9a8db9c7

# Crate of the Week

This week's crate is [cargo-asm](https://github.com/gnzlbg/cargo-asm), a cargo subcommand to show the resulting assembly of a function. Useful for performance work.

Thanks to [Jay Oster](https://users.rust-lang.org/t/crate-of-the-week/2704/772) for the suggestion!

[Submit your suggestions and votes for next week][submit_crate]!

[submit_crate]: https://users.rust-lang.org/t/crate-of-the-week/2704

# Call for Participation

Always wanted to contribute to open-source projects but didn't know where to start?
Every week we highlight some tasks from the Rust community for you to pick and get started!

Some of these tasks may also have mentors available, visit the task page for more information.

If you are a Rust project owner and are looking for contributors, please submit tasks [here][guidelines].

[guidelines]: https://users.rust-lang.org/t/twir-call-for-participation/4821

# Updates from Rust Core

359 pull requests were [merged in the last week][merged]

[merged]: https://github.com/search?q=is%3Apr+org%3Arust-lang+is%3Amerged+merged%3A2020-05-18..2020-05-25

* [update to LLVM 10](https://github.com/rust-lang/rust/pull/67759)
* [llvm: expose tiny code model to users](https://github.com/rust-lang/rust/pull/72397)
* [enable ARM TME (Transactional Memory Extensions)](https://github.com/rust-lang/rust/pull/72438)
* [implement new `asm!` syntax](https://github.com/rust-lang/rust/pull/69171) from [RFC #2873](https://github.com/rust-lang/rfcs/pull/2873)
* [always generated object code for `#![no_builtins]`](https://github.com/rust-lang/rust/pull/72325)
* [break tokens before checking if they are 'probably equal'](https://github.com/rust-lang/rust/pull/72306)
* [emit a better diagnostic when function actually has a 'self' parameter](https://github.com/rust-lang/rust/pull/72308)
* [stabilize fn-like proc macros in expression, pattern and statement positions](https://github.com/rust-lang/rust/pull/68717)
* [use `once_cell` crate instead of custom data structure](https://github.com/rust-lang/rust/pull/72256)
* [simple NRVO](https://github.com/rust-lang/rust/pull/72205)
* [remove ReScope](https://github.com/rust-lang/rust/pull/72362)
* [exhaustively check `ty::Kind` during structural match checking](https://github.com/rust-lang/rust/pull/72153)
* [move borrow-of-packed-field unsafety check out of loop](https://github.com/rust-lang/rust/pull/72269)
* [fix `InlineAsmOperand` expresions being visited twice during liveness checking](https://github.com/rust-lang/rust/pull/72537)
* [chalk: cleanup crate structure and add features for SLG/recursive solvers](https://github.com/rust-lang/chalk/pull/459)
* [check non-`Send`/`Sync` upvars captured by generator](https://github.com/rust-lang/rust/pull/71923)
* [support coercion between `FnDef` and arg-less closure and vice versa](https://github.com/rust-lang/rust/pull/71599)
* [more lazy normalization of constants](https://github.com/rust-lang/rust/pull/71973)
* [miri: prepare Dlsym system for dynamic symbols on Windows](https://github.com/rust-lang/miri/pull/1424)
* [use `T`'s discriminant type in `mem::Discriminant<T>` instead of `u64`](https://github.com/rust-lang/rust/pull/70705)
* [fix discriminant type in generator transform](https://github.com/rust-lang/rust/pull/72502)
* [`impl From<Cow>` for `Box`, `Rc`, and `Arc`](https://github.com/rust-lang/rust/pull/71447)
* [another attempt to reduce `size_of<HashMap>`](https://github.com/rust-lang/hashbrown/pull/159)
* [set initial non-empty `Vec` size to 4 instead of 1](https://github.com/rust-lang/rust/pull/72227)
* [make `std::char` functions and constants associated to `char`](https://github.com/rust-lang/rust/pull/71854)
* [stabilize `saturating_abs` and `saturating_neg`](https://github.com/rust-lang/rust/pull/71886)
* [add `len` and `slice_from_raw_parts` to `NonNull<[T]>`](https://github.com/rust-lang/rust/pull/71940)
* [add fast-path optimization for `Ipv4Addr::fmt`](https://github.com/rust-lang/rust/pull/72399)
* [`impl Ord for proc_macro::LineColumn`](https://github.com/rust-lang/rust/pull/72446)
* [cargo: try installing exact versions before updating](https://github.com/rust-lang/cargo/pull/8022)
* [cargo: automatically update `patch`, and provide better errors if an update is not possible](https://github.com/rust-lang/cargo/pull/8248)
* [cargo: add option to strip binaries](https://github.com/rust-lang/cargo/pull/8246)
* [rustfmt: merge configs from parent directories](https://github.com/rust-lang/rustfmt/pull/4179)
* [rustfmt: umprove error message when module resolution failed](https://github.com/rust-lang/rustfmt/pull/4198)
* [rustfmt: parse comma-separated branches in macro definitions](https://github.com/rust-lang/rustfmt/pull/4173)

## Approved RFCs

Changes to Rust follow the Rust [RFC (request for comments) process](https://github.com/rust-lang/rfcs#rust-rfcs). These
are the RFCs that were approved for implementation this week:

*No RFCs were approved last week.*

## Final Comment Period

Every week [the team](https://www.rust-lang.org/team.html) announces the
'final comment period' for RFCs and key PRs which are reaching a
decision. Express your opinions now.

### [RFCs](https://github.com/rust-lang/rfcs/labels/final-comment-period)

*No RFCs are currently in the final comment period.*

### [Tracking Issues & PRs](https://github.com/rust-lang/rust/labels/final-comment-period)

* [disposition: merge] [Tracking issue for `std::io::{BufReader, BufWriter}::capacity`](https://github.com/rust-lang/rust/issues/68833)
* [disposition: merge] [impl `From<[T; N]>` for `Box<[T]>`](https://github.com/rust-lang/rust/pull/71095)
* [disposition: merge] [Implement PartialOrd and Ord for SocketAddr*](https://github.com/rust-lang/rust/pull/72239)
* [disposition: merge] [Stabilize AtomicN::fetch_min and AtomicN::fetch_max](https://github.com/rust-lang/rust/pull/72324)
* [disposition: merge] [Resolve overflow behavior for RangeFrom](https://github.com/rust-lang/rust/pull/72368)
* [disposition: merge] [impl Step for char (make `Range*<char>` iterable)](https://github.com/rust-lang/rust/pull/72413)
* [disposition: merge] [Stabilize core::panic::Location::caller](https://github.com/rust-lang/rust/issues/72448)
* [disposition: merge] [Stabilize str_strip feature](https://github.com/rust-lang/rust/pull/72466)

## New RFCs

*No new RFCs were proposed this week.*

# Upcoming Events

### Online

* [May 27. Montréal, QC, CA - Remote - RustMTL May 2020](https://www.meetup.com/Rust-Montreal/events/270635425)
* [May 27. Wrocław, PL - Remote - Rust Wrocław Meetup #20](https://www.meetup.com/Rust-Wroclaw/events/270771184/)
* [May 27. London, UK - Remote - LDN Talks May 2020](https://www.meetup.com/Rust-London-User-Group/events/270526235/)
* [May 28. Berlin, DE - Remote - Rust Hack and Learn](https://www.meetup.com/Rust-London-User-Group/events/270526235/)
* [June 3. Johannesburg, ZA - Remote - Johannesburg Rust Meetup](https://www.meetup.com/Johannesburg-Rust-Meetup/events/270827463/)
* [June 8. Auckland, NZ - Remote - Rust AKL](https://www.meetup.com/rust-akl/events/266876685/)
* [June 9. Seattle, WA - Remote - Seattle Rust Meetup](https://www.meetup.com/Seattle-Rust-Meetup/events/gskksrybcjbmb/)

### North America

* [June 3. Indianapolis, IN, US - Indy.rs Meetup](https://www.meetup.com/indyrs/events/dtqwprybcjbfb/)

If you are running a Rust event please add it to the [calendar] to get
it mentioned here. Please remember to add a link to the event too.
Email the [Rust Community Team][community] for access.

[calendar]: https://www.google.com/calendar/embed?src=apd9vmbc22egenmtu5l6c5jbfc%40group.calendar.google.com
[community]: mailto:community-team@rust-lang.org

# Rust Jobs

*Tweet us at [@ThisWeekInRust](https://twitter.com/ThisWeekInRust) to get your job offers listed here!*

# Quote of the Week

> Things that are programming patterns in C are types in Rust.

– [Kornel Lesiński on rust-users](https://users.rust-lang.org/t/how-has-learning-and-working-in-rust-influenced-how-you-think-about-writing-software/42836/3)

Thanks to [trentj](https://users.rust-lang.org/t/twir-quote-of-the-week/328/876) for the suggestions!

[Please submit quotes and vote for next week!](https://users.rust-lang.org/t/twir-quote-of-the-week/328)

*This Week in Rust is edited by: [nellshamrell](https://github.com/nellshamrell), [llogiq](https://github.com/llogiq), and [cdmistman](https://github.com/cdmistman).*

<small>[Discuss on r/rust](https://www.reddit.com/r/rust/comments/grs1ql/this_week_in_rust_340/).</small><|MERGE_RESOLUTION|>--- conflicted
+++ resolved
@@ -18,11 +18,8 @@
 
 ## News & Blog Posts
 
-<<<<<<< HEAD
 * [Auto-Vectorization for Newer Instruction Sets in Rust](https://www.nickwilcox.com/blog/autovec2/)
-=======
 * [video] [A Rust & Wasm tutorial on building Bitcoin infrastructure. Rust beginner-friendly!](https://www.youtube.com/watch?v=qaykNPHJcyw)
->>>>>>> 9a8db9c7
 
 # Crate of the Week
 
