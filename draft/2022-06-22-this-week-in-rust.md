--- conflicted
+++ resolved
@@ -63,15 +63,11 @@
 
 ### Rust Walkthroughs
 
-<<<<<<< HEAD
- * [Build a simple template engine in <100 lines of Rust code](https://blog.spike.codes/build-a-template-engine)
- * [video] [Rust for Beginners -- Learning Rust Syntax faster with these Rustlings Tips](https://www.youtube.com/watch?v=kvmMGjF-_zo)
-=======
 * [Build a simple template engine in <100 lines of Rust code](https://blog.spike.codes/build-a-template-engine)
 * [A short introduction to async Rust](https://www.shuttle.rs/blog/2022/06/16/a-short-introduction-to-async-rust)
 * [Nine rules for elegant Rust library APIs](https://towardsdatascience.com/nine-rules-for-elegant-rust-library-apis-9b986a465247)
 * [video][Async I/O in Depth (Part 3): Implementing an Async Runtime](https://www.youtube.com/watch?v=yfcJGEISsLc)
->>>>>>> 14266f1a
+* [video] [Rust for Beginners -- Learning Rust Syntax faster with these Rustlings Tips](https://www.youtube.com/watch?v=kvmMGjF-_zo)
 
 ### Research
 
