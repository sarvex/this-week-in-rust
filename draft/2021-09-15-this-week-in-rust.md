--- conflicted
+++ resolved
@@ -145,15 +145,13 @@
 
 # Rust Jobs
 
-<<<<<<< HEAD
 **Kollider**
 
 * [Junior Backend Engineer (Remote)](https://kollider.homerun.co/junior-backend-engineer/en)
-=======
+
 **Polar Sync**
 
 * [Principal/Senior Software Engineer - Rust/C++](https://polarsync.breezy.hr/p/0c1d3630d39d)
->>>>>>> 72abda3f
 
 *Tweet us at [@ThisWeekInRust](https://twitter.com/ThisWeekInRust) to get your job offers listed here!*
 
