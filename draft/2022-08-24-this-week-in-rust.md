Title: This Week in Rust 457
Number: 457
Date: 2022-08-24
Category: This Week in Rust

Hello and welcome to another issue of *This Week in Rust*!
[Rust](https://www.rust-lang.org/) is a programming language empowering everyone to build reliable and efficient software.
This is a weekly summary of its progress and community.
Want something mentioned? Tweet us at [@ThisWeekInRust](https://twitter.com/ThisWeekInRust) or [send us a pull request](https://github.com/rust-lang/this-week-in-rust).
Want to get involved? [We love contributions](https://github.com/rust-lang/rust/blob/master/CONTRIBUTING.md).

*This Week in Rust* is openly developed [on GitHub](https://github.com/rust-lang/this-week-in-rust).
If you find any errors in this week's issue, [please submit a PR](https://github.com/rust-lang/this-week-in-rust/pulls).

## Updates from Rust Community

<!--

Dear community contributors:
Please read README.md for guidance on submissions.
Each submitted link should be of the form:

* [Title of the Linked Page](https://example.com/my_article)

If you don't know which category to use, feel free to submit a PR anyway
and just ask the editors to select the category.

-->

### Official

### Foundation

### Newsletters

### Project/Tooling Updates
* [rust-analyzer changelog #143](https://rust-analyzer.github.io/thisweek/2022/08/22/changelog-143.html)
* [What's new in axum 0.6.0-rc.1](https://tokio.rs/blog/2022-08-whats-new-in-axum-0-6-0-rc1)

* [This week in Databend #56: A Modern Cloud Data Warehouse for Everyone](https://weekly.databend.rs/2022-08-24-databend-weekly/)

* [HexoSynth Modular Synthesizer in Rust - Devlog #10: Alpha-1 Release](https://m8geil.de/posts/hexosynth-10/)

### Observations/Thoughts
* [State Machines II](https://blog.yoshuawuyts.com/state-machines-2/)
* [Come contribute to Salsa 2022!](https://smallcultfollowing.com/babysteps/blog/2022/08/18/come-contribute-to-salsa-2022/)

### Rust Walkthroughs
* [Writing a container in Rust](https://litchipi.github.io/series/container_in_rust)
* [Experimentally compiling PHP code to Rust - Ryan Chandler](https://ryangjchandler.co.uk/posts/experimentally-compiling-php-code-to-rust)
* [video] [Get under the hood of Rust Language with Assembly!!](https://www.youtube.com/watch?v=lRV_5IBUTes)
* [video] [Scoped threads in Rust 1.63](https://www.youtube.com/watch?v=VsIicvwf_Yc)
* [video] [1Password Developer Fireside Chat: Demystifying Atomics](https://www.youtube.com/watch?v=qhWbuQ8rv5k)

### Research

### Miscellaneous

## Crate of the Week

This week's crate is [sass-embedded](https://crates.io/crates/sass-embedded), a library to communicate with Embedded Dart Sass.

Thanks to [Ahab](https://users.rust-lang.org/t/crate-of-the-week/2704/1099) for the self-suggestion.

[Please submit your suggestions and votes for next week][submit_crate]!

[submit_crate]: https://users.rust-lang.org/t/crate-of-the-week/2704

## Call for Participation

Always wanted to contribute to open-source projects but didn't know where to start?
Every week we highlight some tasks from the Rust community for you to pick and get started!

Some of these tasks may also have mentors available, visit the task page for more information.

If you are a Rust project owner and are looking for contributors, please submit tasks [here][guidelines].

[guidelines]: https://users.rust-lang.org/t/twir-call-for-participation/4821

## Updates from the Rust Project

411 pull requests were [merged in the last week][merged]

[merged]: https://github.com/search?q=is%3Apr+org%3Arust-lang+is%3Amerged+merged%3A2022-08-15..2022-08-22

* [mitigate stale data reads on SGX platform](https://github.com/rust-lang/rust/pull/100383)
* [support 128-bit atomics on all aarch64 targets](https://github.com/rust-lang/rust/pull/100622)
* [`rustc_metadata`: deduplicate strings to prevent multiple copies in rmeta/query cache blow file size](https://github.com/rust-lang/rust/pull/98851)
* [make NOP dyn casts not require anything about the vtable](https://github.com/rust-lang/rust/pull/100208)
* [implied bounds: explicitly state which types are assumed to be wf](https://github.com/rust-lang/rust/pull/100676)
* [never consider unsafe blocks unused if they would be required with deny(unsafe_op_in_unsafe_fn)](https://github.com/rust-lang/rust/pull/100081)
* [do not allow `Drop` impl on foreign fundamental types](https://github.com/rust-lang/rust/pull/99576)
* [don't derive `PartialEq::ne`](https://github.com/rust-lang/rust/pull/98655)
* [lazily decode SourceFile from metadata](https://github.com/rust-lang/rust/pull/100209)
* [make `must_not_suspend` lint see through references when drop tracking is enabled](https://github.com/rust-lang/rust/pull/97962)
* [mention `as_mut` alongside `as_ref` in borrowck error message](https://github.com/rust-lang/rust/pull/100186)
* [point at a type parameter shadowing another type](https://github.com/rust-lang/rust/pull/100643)
* [recover keywords in trait bounds](https://github.com/rust-lang/rust/pull/99915)
* [reenable disabled early syntax gates as future-incompatibility lints](https://github.com/rust-lang/rust/pull/99935)
* [improved diagnostic for function defined with `def`, `fun`, `func`, or `function` instead of `fn`](https://github.com/rust-lang/rust/pull/100750)
* [suggest `fn` if `fun`, `func`, `function` or `def` is used to define a function](https://github.com/rust-lang/rust/pull/100547)
* [suggest `once_cell::Lazy` for non-const statics](https://github.com/rust-lang/rust/pull/100507)
* [suggest adding a reference to a trait assoc item](https://github.com/rust-lang/rust/pull/100769)
* [suggest adding an array length if possible](https://github.com/rust-lang/rust/pull/100590)
* [suggest the right help message for `as_ref`](https://github.com/rust-lang/rust/pull/100617)
* [`UnreachableProp`: preserve unreachable branches for multiple targets](https://github.com/rust-lang/rust/pull/99762)
* [kind-less `SessionDiagnostic` derive](https://github.com/rust-lang/rust/pull/100765)
* [convert diagnostics in parser/expr to `SessionDiagnostic`](https://github.com/rust-lang/rust/pull/100713)
* [migrate "invalid variable declaration" errors to `SessionDiagnostic`](https://github.com/rust-lang/rust/pull/100667)
* [migrate emoji identifier diagnostics to `SessionDiagnostic` in `rustc_interface`](https://github.com/rust-lang/rust/pull/100646)
* [migrate lint reports in `typeck::check_unused` to `LintDiagnostic`](https://github.com/rust-lang/rust/pull/100674)
* [migrate more `rustc_borrowck` diagnostics to `SessionDiagnostic`](https://github.com/rust-lang/rust/pull/100864)
* [migrate `rustc_ast_passes` diagnostics to `SessionDiagnostic` and translatable messages (first part)](https://github.com/rust-lang/rust/pull/100694)
* [migrate typeck's `used` expected symbol diagnostic to `SessionDiagnostic`](https://github.com/rust-lang/rust/pull/100709)
* [migrations for `rustc_expand` transcribe.rs](https://github.com/rust-lang/rust/pull/100651)
* [migrate some `rustc_borrowck` diagnostic](https://github.com/rust-lang/rust/pull/100798)
* [miri: breaking `posix_memalign` precondition is not UB](https://github.com/rust-lang/miri/pull/2485)
* [miri: improve information sharing across SB diagnostics](https://github.com/rust-lang/miri/pull/2454)
* [miri: add very basic Android support](https://github.com/rust-lang/miri/pull/2493)
* [remove manual implementations of `HashStable` for `hir::Expr` and `hir::Ty`](https://github.com/rust-lang/rust/pull/100237)
* [shrink `ast::Attribute`](https://github.com/rust-lang/rust/pull/100441)
* [box the `MacCall` in various types](https://github.com/rust-lang/rust/pull/100564)
* [use `AttrVec` more](https://github.com/rust-lang/rust/pull/100668)
* [add `IpDisplayBuffer` helper struct](https://github.com/rust-lang/rust/pull/100625)
* [rework `Ipv6Addr::is_global` to check for global reachability rather than global scope](https://github.com/rust-lang/rust/pull/99957)
* [make `slice::reverse` const](https://github.com/rust-lang/rust/pull/100663)
* [refactor iteration logic in the `Flatten` and `FlatMap` iterators](https://github.com/rust-lang/rust/pull/99541)
* [futures: fix incorrect termination of `select_with_strategy` streams](https://github.com/rust-lang/futures-rs/pull/2635)
* [cargo: fix file locking being not supported on Android raising an error](https://github.com/rust-lang/cargo/pull/10975)
* [cargo: improve error message for an array value in the manifest](https://github.com/rust-lang/cargo/pull/10944)
* [cargo: improve error message for wrong target names](https://github.com/rust-lang/cargo/pull/10999)
* [rustdoc: merge source code pages HTML elements together v2](https://github.com/rust-lang/rust/pull/100775)
* [rustdoc: count deref and non-deref as same set of used methods](https://github.com/rust-lang/rust/pull/100731)
* [rustdoc: strategic boxing to reduce the size of ItemKind and Type](https://github.com/rust-lang/rust/pull/100645)
* [rustfmt: Unicode comment align](https://github.com/rust-lang/rustfmt/pull/5505)
* [clippy: add `unused_peekable` lint](https://github.com/rust-lang/rust-clippy/pull/9258)
* [clippy: add `manual_empty_string_creations` lint](https://github.com/rust-lang/rust-clippy/pull/9295)
* [clippy: add new lint `positional_named_format_parameters`](https://github.com/rust-lang/rust-clippy/pull/9040)
* [clippy: don't lint on match pattern-binding in `question_mark`](https://github.com/rust-lang/rust-clippy/pull/9348)
* [clippy: enhance `needless_borrow` to consider trait implementations](https://github.com/rust-lang/rust-clippy/pull/9136)
* [clippy: fix `non_ascii_literal` in tests](https://github.com/rust-lang/rust-clippy/pull/9327)
* [clippy: fix `to_string_in_format_args` false positive](https://github.com/rust-lang/rust-clippy/pull/9259)
* [clippy: fix false positives of `needless_match`](https://github.com/rust-lang/rust-clippy/pull/9092)
* [clippy: lint `collapsible_str_replace`](https://github.com/rust-lang/rust-clippy/pull/9269)
* [clippy: more lint pass merges](https://github.com/rust-lang/rust-clippy/pull/8957)
* [clippy: refactor `FormatArgsExpn`](https://github.com/rust-lang/rust-clippy/pull/9349)
* [clippy: rework `only_used_in_recursion` and move it back to `complexity`](https://github.com/rust-lang/rust-clippy/pull/8804)
* [clippy: `transmute_undefined_repr` fix](https://github.com/rust-lang/rust-clippy/pull/9287)
* [clippy: check for `if-some-or-ok-else-none-or-err`](https://github.com/rust-lang/rust-clippy/pull/8696)
* [clippy: Do not lint `needless_collect` if the target code is inside a loop](https://github.com/rust-lang/rust-clippy/pull/8992)
* [clippy: suggest `map_or` in `case_sensitive_file_extension_comparisons`](https://github.com/rust-lang/rust-clippy/pull/9341)
* [clippy: `unwrap_used` and `expect_used`: trigger on uses of their `_err` variants](https://github.com/rust-lang/rust-clippy/pull/9338)
* [rust-analyzer: consider bounds on inherent impl in method resolution](https://github.com/rust-lang/rust-analyzer/pull/13074)
* [rust-analyzer: implement `IntoFuture` type inference](https://github.com/rust-lang/rust-analyzer/pull/12982)
* [rust-analyzer: implement lsp extension for cancelling running flychecks](https://github.com/rust-lang/rust-analyzer/pull/13063)
* [rust-analyzer: log rustfmt parsing errors as warnings](https://github.com/rust-lang/rust-analyzer/pull/13064)
* [rust-analyzer: pop an error notification when flycheck can't be restarted](https://github.com/rust-lang/rust-analyzer/pull/13088)
* [rust-analyzer: add a setting for keyword hover popups](https://github.com/rust-lang/rust-analyzer/pull/13037)
* [rust-analyzer: add an assist for inlining all type alias uses](https://github.com/rust-lang/rust-analyzer/pull/13036)
* [rust-analyzer: generate static method using `Self::assoc()` syntax](https://github.com/rust-lang/rust-analyzer/pull/13041)
* [rust-analyzer: improved `inline_call` to replace `Self`](https://github.com/rust-lang/rust-analyzer/pull/13061)
* [rust-analyzer: run test mod from anywhere in parent file](https://github.com/rust-lang/rust-analyzer/pull/13045)
* [rust-analyzer: make trait assoc items become inactive due to cfg](https://github.com/rust-lang/rust-analyzer/pull/12965)
* [rust-analyzer: fix panics on GATs involving const generics](https://github.com/rust-lang/rust-analyzer/pull/13021)
* [rust-analyzer: escape keywords used as names in earlier editions](https://github.com/rust-lang/rust-analyzer/pull/13034)
* [rust-analyzer: record completion filtering](https://github.com/rust-lang/rust-analyzer/pull/13028)
* [rust-analyzer: resolve associated types of bare `dyn` types](https://github.com/rust-lang/rust-analyzer/pull/13049)
* [rust-analyzer: resolve path `Self` alone in value namespace](https://github.com/rust-lang/rust-analyzer/pull/13053)
* [tidy: check fluent files for style](https://github.com/rust-lang/rust/pull/100671)

### Rust Compiler Performance Triage

Overall some really impressive wins this week. Note in particular
PR [#100209](https://github.com/rust-lang/rust/pull/100209), "Lazily
decode SourceFile from metadata" (which improved 75 primary benchmark
scenarios and 158 secondary scenarios) and
PR [#98655](https://github.com/rust-lang/rust/pull/98655) "Don't derive
`PartialEq::ne`", which improved 65 primary scenarios and 27 secondary
scenarios). There were a few cases that pnkfelix explicitly decided not
to mark as triaged; see report for more details there.
Also pnkfelix wonders if there is a recent slight-upward trend on max-rss
for the past week, see the [summary graph](https://perf.rust-lang.org/?start=&end=&kind=percentfromfirst&stat=max-rss)

Triage done by **@pnkfelix**.
Revision range: [14a459bf..4a24f08b](https://perf.rust-lang.org/?start=14a459bf37bc19476d43e0045d078121c12d3fef&end=4a24f08ba43166cfee86d868b3fe8612aec6faca&absolute=false&stat=instructions%3Au)

**Summary**:

| (instructions:u) | mean | range | count |
|:----------------:|:----:|:-----:|:-----:|
| Regressions ❌ <br /> (primary) | 0.6% | [0.4%, 0.8%] | 27    |
| Regressions ❌ <br /> (secondary) | 0.4% | [0.2%, 0.6%] | 9     |
| Improvements ✅ <br /> (primary) | -1.7% | [-20.1%, -0.3%] | 91    |
| Improvements ✅ <br /> (secondary) | -3.6% | [-18.7%, -0.3%] | 160   |
| All ❌✅ (primary) | -1.2% | [-20.1%, 0.8%] | 118   |


3 Regressions, 4 Improvements, 4 Mixed; 3 of them in rollups
43 artifact comparisons made in total

[Full report](https://github.com/rust-lang/rustc-perf/blob/master/triage/2022-08-24.md)

### [Call for Testing](https://github.com/rust-lang/rfcs/issues?q=label%3Acall-for-testing)
An important step for RFC implementation is for people to experiment with the
implementation and give feedback, especially before stabilization.  The following
RFCs would benefit from user testing before moving forward:

* *No RFCs issued a call for testing this week.*

If you are a feature implementer and would like your RFC to appear on the above list, add the new `call-for-testing`
label to your RFC along with a comment providing testing instructions and/or guidance on which aspect(s) of the feature
need testing.

### [Approved RFCs](https://github.com/rust-lang/rfcs/commits/master)

Changes to Rust follow the Rust [RFC (request for comments) process](https://github.com/rust-lang/rfcs#rust-rfcs). These
are the RFCs that were approved for implementation this week:

* *No RFCs were approved this week.*

### Final Comment Period

Every week, [the team](https://www.rust-lang.org/team.html) announces the 'final comment period' for RFCs and key PRs
which are reaching a decision. Express your opinions now.

#### [RFCs](https://github.com/rust-lang/rfcs/labels/final-comment-period)

* *No RFCs entered Final Comment Period this week.*

#### [Tracking Issues & PRs](https://github.com/rust-lang/rust/issues?q=is%3Aopen+label%3Afinal-comment-period+sort%3Aupdated-desc)

* [disposition: merge] [Register wf obligation before normalizing in wfcheck](https://github.com/rust-lang/rust/pull/100046)
* [disposition: merge] [Partially stabilize `bound_as_ref` by stabilizing `Bound::as_ref`](https://github.com/rust-lang/rust/pull/99736)
* [disposition: merge] [Document NonZeroXxx layout guarantees](https://github.com/rust-lang/rust/pull/94786)
* [disposition: merge] [Strengthen invalid_value lint to forbid uninit primitives, adjust docs to say that's UB](https://github.com/rust-lang/rust/pull/98919)
* [disposition: merge] [Make forward compatibility lint deprecated_cfg_attr_crate_type_name deny by default](https://github.com/rust-lang/rust/pull/99784)

### [New and Updated RFCs](https://github.com/rust-lang/rfcs/pulls)

* [new] [RFC: Statics in patterns](https://github.com/rust-lang/rfcs/pull/3305)

## Upcoming Events

Rusty Events between 2022-08-24 - 2022-09-21 🦀

### Virtual

* 2022-08-24 | Virtual (Beijing, CN) | [WebAssembly and Rust Meetup (Rustlang)](https://www.meetup.com/wasm-rust-meetup/)
    * [**Tech Talk Live Appointment: Customize GitHub Workflow with Serverless Functions - How to use Rust and JavaScript to automate GitHub processes**](https://www.meetup.com/wasm-rust-meetup/events/287876999/)
* 2022-08-24 | Virtual + Wellington, NZ | [Rust Wellington](https://www.meetup.com/rust-wellington/)
    * [**Flywheel Edition: 3 talks on Rust!**](https://www.meetup.com/rust-wellington/events/287280642/)
* 2022-08-25 | Virtual (Karlsruhe, DE) | [The Karlsruhe Functional Programmers Meetup Group](https://www.meetup.com/the-karlsruhe-functional-programmers-meetup-group/)
    * [**Stammtisch: together with the C++ UG KA; various topics, from C++ to Rust**](https://www.meetup.com/the-karlsruhe-functional-programmers-meetup-group/events/287642940/)
* 2022-08-27 | Virtual (Bangalore, IN) | [Polkadot India](https://www.meetup.com/polkadot-india/)
    * [**Substrate Saturday - Bootcamp Series 2: Fundamentals of Rust & Substrate**](https://www.meetup.com/polkadot-india/events/287059968/)
* 2022-08-30 | Virtual (Berlin, DE) | [OpenTechSchool Berlin](https://www.meetup.com/opentechschool-berlin)
    * [**Rust Hack and Learn**](https://www.meetup.com/opentechschool-berlin/events/287286751/)
* 2022-08-30 | Virtual + Dallas, TX, US | [Dallas Rust](https://www.meetup.com/Dallas-Rust/)
    * [**Last Tuesday**](https://www.meetup.com/dallas-rust/events/qndgwsydclbnc/)
* 2022-09-01 | Virtual (PST Timezone) | [Conf42](https://www.conf42.com/)
    * [**Conf42: Rustlang 2022**](https://www.conf42.com/rustlang2022)
* 2022-09-01 | Virtual | [Google Open Source Live](https://www.meetup.com/google-open-source/)
    * [**Rust Day on Google Open Source Live**](https://www.meetup.com/google-open-source/events/287435626/)
* 2022-09-02 | Virtual (Nürnberg, DE) | [Rust Nuremberg](https://www.meetup.com/rust-noris/)
    * [**Rust Nuremberg Get Together**](https://www.meetup.com/rust-noris/events/287092397/)
* 2022-09-03 | Virtual (Bangalore, IN) | [Polkadot India](https://www.meetup.com/polkadot-india/)
    * [**Substrate Saturday - Bootcamp Series 2: Fundamentals of Rust & Substrate**](https://www.meetup.com/polkadot-india/events/287059974/)
* 2022-09-03 | Virtual (Nürnberg, DE) | [Rust Nuremberg](https://www.meetup.com/rust-noris/)
    * [**Deep Dive Session 1: Tokio my-redis Tutorial**](https://www.meetup.com/rust-noris/events/287346970/)
* 2022-09-04 | Virtual (Seattle, WA, US) | [Seattle Rust Meetup](https://www.meetup.com/seattle-rust-meetup/)
    * [**September Meetup**](https://www.meetup.com/seattle-rust-meetup/events/287726278/)
* 2022-09-06 | Virtual (Beijing, CN) | [WebAssembly and Rust Meetup (Rustlang)](https://www.meetup.com/wasm-rust-meetup/)
    * [**Monthly WasmEdge Community Meeting, a CNCF sandbox WebAssembly runtime**](https://www.meetup.com/wasm-rust-meetup/events/286481325/)
* 2022-09-06 | Virtual (Buffalo, NY, US) | [Buffalo Rust Meetup](https://www.meetup.com/buffalo-rust-meetup/)
    * [**Buffalo Rust User Group, First Tuesdays**](https://www.meetup.com/buffalo-rust-meetup/events/xgmfssydcmbjb/)
* 2022-09-07 | Virtual (Indianapolis, IN, US) | [Indy Rust](https://www.meetup.com/indyrs/)
    * [**Indy.rs - with Social Distancing**](https://www.meetup.com/indyrs/events/285121715/)
* 2022-09-10 | Virtual | [Rust GameDev](https://gamedev.rs/)
    * [**Rust GameDev Monthly Meetup**](https://discord.gg/yNtPTb2&sa=D&source=calendar&usd=2&usg=AOvVaw2pjyb-YBsl99IFDmrOKoOK)
* 2022-09-10 | Virtual (Bangalore, IN) | [Polkadot India](https://www.meetup.com/polkadot-india/)
    * [**Substrate Saturday - Bootcamp Series 2: Fundamentals of Rust & Substrate**](https://www.meetup.com/polkadot-india/events/287059979/)
* 2022-09-12 | Virtual + Dublin, IE | [Linux Plumbers Conference](https://lpc.events)
    * [**Rust Microconference in LPC 2022**](https://lpc.events/event/16/sessions/150/)
* 2022-09-13 | Virtual + Dallas, TX, US | [Dallas Rust](https://www.meetup.com/Dallas-Rust/)
    * [**Second Tuesday**](https://www.meetup.com/dallas-rust/events/vndgwsydcmbrb/)
* 2022-09-13 | Virtual (Rostock, DE) | [Altow Academy](https://www.meetup.com/altow-academy/)
    * [**Rust Meetup Rostock**](https://www.meetup.com/altow-academy/events/286485815/)
* 2022-09-14 | Virtual (Malaysia)| [Golang Malaysia](https://docs.google.com/forms/d/e/1FAIpQLScKGolWclIOR1OBCzTOitVU5Am5lSYxSlVhK71DGsc-fa-Yhg/viewform)
    * [**Rust Meetup September 2022**](https://discord.gg/9Xj8H2EXTD)
* 2022-09-15 | Virtual (Columbus, OH, US) | [GDG Columbus](https://www.meetup.com/gdg-columbus/)
    * [**Past, Present, and Future of Internet Money! (Custom tokenomics, RUST and CosmWASM library...)**](https://www.meetup.com/gdg-columbus/events/287972746/)
* 2022-09-20 | Virtual (Washington, DC, US) | [Rust DC](https://www.meetup.com/rustdc/)
    * [**Mid-month Rustful**](https://www.meetup.com/rustdc/events/287004599/)
* 2022-09-21 | Virtual (Vancouver, BC, CA) | [Vancouver Rust](https://www.meetup.com/vancouver-rust/)
    * [**Rust Study/Hack/Hang-out (Call for Participation)**](https://www.meetup.com/vancouver-rust/events/285933975/)


### Europe
* 2022-08-25 | Copenhagen, DK | [Copenhagen Rust group](https://www.meetup.com/copenhagen-rust-meetup-group/)
    * [**CPH Hack Night #28**](https://www.meetup.com/copenhagen-rust-meetup-group/events/287635498/)
* 2022-08-25 | Stockholm, SE | [StockholmCpp](https://www.meetup.com/stockholmcpp/)
    * [**0x21: Learning from Rust, Typical C++**](https://www.meetup.com/stockholmcpp/events/286854212/)
* 2022-08-30 | Utrecht, NL | [Rust Nederland](https://www.meetup.com/rust-nederland/)
    * [**Run Rust Anywhere**](https://www.meetup.com/rust-nederland/events/287302224/)
* 2022-09-12 | Dublin, IE + Virtual | [Linux Plumbers Conference](https://lpc.events)
    * [**Rust Microconference in LPC 2022**](https://lpc.events/event/16/sessions/150/)

### North America

* 2022-08-23 | Toronto, ON, CA | [Rust Toronto](https://www.meetup.com/rust-toronto/)
    * [**WebAssembly plugins in Rust**](https://www.meetup.com/rust-toronto/events/287284601/)
* 2022-08-25 | Ciudad de México, MX | [Rust MX](https://www.meetup.com/rust-mx/)
    * [**Concurrencia & paralelismo con Rust**](https://www.meetup.com/rust-mx/events/287561814/)
* 2022-08-25 | Lehi, UT, US | [Utah Rust](https://www.meetup.com/utah-rust/)
<<<<<<< HEAD
    * [**Hello World Cargo Crates Using Github Actions with jojobyte and Food!**](https://www.meetup.com/utah-rust/events/kvrxqsydclbpb/)
* 2022-08-31 | New York, NY, US | [Rust NYC](https://www.meetup.com/rust-nyc/)
=======
    * [**Using Github Actions to Deploy Cargo Crates with Jordan and Food!**](https://www.meetup.com/utah-rust/events/kvrxqsydclbpb/)
* 2022-08-31 | New York, NY, US | [Rust NYC](https://www.meetup.com/rust-nyc/) 
>>>>>>> 4db2de57
    * [**August Meetup: Rewriting a high performance Vector Database in Rust.**](https://www.meetup.com/rust-nyc/events/287821884/)

### Oceania

* 2022-08-26 | Melbourne, VIC, AU | [Rust Melbourne](https://www.meetup.com/rust-melbourne/)
    * [**August 2022 Meetup**](https://www.meetup.com/rust-melbourne/events/287468753/)

If you are running a Rust event please add it to the [calendar] to get
it mentioned here. Please remember to add a link to the event too.
Email the [Rust Community Team][community] for access.

[calendar]: https://www.google.com/calendar/embed?src=apd9vmbc22egenmtu5l6c5jbfc%40group.calendar.google.com
[community]: mailto:community-team@rust-lang.org


<!--

Rust Jobs:

TWiR has stopped featuring individual job postings. You can read more about this change here:

https://github.com/rust-lang/this-week-in-rust/issues/3412

-->

## Jobs

Please see the latest [Who's Hiring thread on r/rust](INSERT_LINK_HERE)

# Quote of the Week

> A fast executing language that crashes all the time is like a supercar… that crashes all the time.

– [Tris on youtube](https://youtu.be/4YU_r70yGjQ)

Thanks to [scottmcm](https://users.rust-lang.org/t/twir-quote-of-the-week/328/1281) for the suggestion!

[Please submit quotes and vote for next week!](https://users.rust-lang.org/t/twir-quote-of-the-week/328)

*This Week in Rust is edited by: [nellshamrell](https://github.com/nellshamrell), [llogiq](https://github.com/llogiq), [cdmistman](https://github.com/cdmistman), [ericseppanen](https://github.com/ericseppanen), [extrawurst](https://github.com/extrawurst), [andrewpollack](https://github.com/andrewpollack), [U007D](https://github.com/U007D), [kolharsam](https://github.com/kolharsam), [joelmarcey](https://github.com/joelmarcey), [mariannegoldin](https://github.com/mariannegoldin).*

*Email list hosting is sponsored by [The Rust Foundation](https://foundation.rust-lang.org/)*

<small>[Discuss on r/rust](REDDIT_LINK_HERE)</small><|MERGE_RESOLUTION|>--- conflicted
+++ resolved
@@ -312,13 +312,9 @@
 * 2022-08-25 | Ciudad de México, MX | [Rust MX](https://www.meetup.com/rust-mx/)
     * [**Concurrencia & paralelismo con Rust**](https://www.meetup.com/rust-mx/events/287561814/)
 * 2022-08-25 | Lehi, UT, US | [Utah Rust](https://www.meetup.com/utah-rust/)
-<<<<<<< HEAD
-    * [**Hello World Cargo Crates Using Github Actions with jojobyte and Food!**](https://www.meetup.com/utah-rust/events/kvrxqsydclbpb/)
+    * [**Using Github Actions to Deploy Cargo Crates with Jordan and Food!**](https://www.meetup.com/utah-rust/events/kvrxqsydclbpb/)
 * 2022-08-31 | New York, NY, US | [Rust NYC](https://www.meetup.com/rust-nyc/)
-=======
-    * [**Using Github Actions to Deploy Cargo Crates with Jordan and Food!**](https://www.meetup.com/utah-rust/events/kvrxqsydclbpb/)
-* 2022-08-31 | New York, NY, US | [Rust NYC](https://www.meetup.com/rust-nyc/) 
->>>>>>> 4db2de57
+
     * [**August Meetup: Rewriting a high performance Vector Database in Rust.**](https://www.meetup.com/rust-nyc/events/287821884/)
 
 ### Oceania
