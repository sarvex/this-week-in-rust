--- conflicted
+++ resolved
@@ -61,11 +61,8 @@
 Some of these tasks may also have mentors available, visit the task page for more information.
 
 * [Knurling-rs user survey](https://forms.office.com/r/aMfHG79N9K)
-<<<<<<< HEAD
 * [Helix editor icon/logo brainstorm](https://github.com/helix-editor/helix/issues/283)
-=======
 * [Ockam welcomes new contributors!](https://github.com/ockam-network/ockam/discussions/1081)
->>>>>>> f9f8bf4b
 
 If you are a Rust project owner and are looking for contributors, please submit tasks [here][guidelines].
 
