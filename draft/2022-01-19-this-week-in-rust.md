--- conflicted
+++ resolved
@@ -32,12 +32,9 @@
 
 ### Rust Walkthroughs
 
-<<<<<<< HEAD
+* [video] [I'm learning Rust - Cargo, documentation, user input, and JSON files](https://www.youtube.com/watch?v=ruKV0WMSweA)
 * [series] [video] [Writing a Programming Language (in Rust) 10: Implementing Objects](https://www.youtube.com/watch?v=67HtN0PHWUI)
 * [series] [video] [Writing a Programming Language (in Rust) 11: Object Destructuring (Part 1)](https://www.youtube.com/watch?v=ay7gzTzMZKo)
-=======
-[video] [I'm learning Rust - Cargo, documentation, user input, and JSON files](https://www.youtube.com/watch?v=ruKV0WMSweA)
->>>>>>> 42b5f5fa
 
 ### Miscellaneous
 * [Writing a Fluent Bit input plugin in Rust](https://fredrik-jansson-se.github.io/fluent-bit-input-rust.html)
