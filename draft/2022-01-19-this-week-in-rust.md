Title: This Week in Rust 426
Number: 426
Date: 2022-01-19
Category: This Week in Rust

Hello and welcome to another issue of *This Week in Rust*!
[Rust](http://rust-lang.org) is a programming language empowering everyone to build reliable and efficient software.
This is a weekly summary of its progress and community.
Want something mentioned? Tweet us at [@ThisWeekInRust](https://twitter.com/ThisWeekInRust) or [send us a pull request](https://github.com/rust-lang/this-week-in-rust).
Want to get involved? [We love contributions](https://github.com/rust-lang/rust/blob/master/CONTRIBUTING.md).

*This Week in Rust* is openly developed [on GitHub](https://github.com/rust-lang/this-week-in-rust).
If you find any errors in this week's issue, [please submit a PR](https://github.com/rust-lang/this-week-in-rust/pulls).

## Updates from Rust Community

### Official

### Foundation

### Newsletters

### Project/Tooling Updates

* [gtk-rs 0.15 / gtk4-rs 0.4 release](https://gtk-rs.org/blog/2022/01/16/new-release.html)
* [Announcing Relm4 0.4](https://aaronerhardt.github.io/blog/posts/announcing_relm4_v0.4/)
* [SixtyFPS (GUI crate): Changelog for 16th of January 2022](https://sixtyfps.io/thisweek/2022-01-17.html)
* [Quickwit 0.2 brings full-text search to ClickHouse and Kafka!](https://quickwit.io/blog/quickwit-0.2)
* [Introducing the new DNSimple Rust Client](https://blog.dnsimple.com/2022/01/new-rust-api-client-library/)
* [Benchmarking relational data in BonsaiDb](https://bonsaidb.io/blog/commerce-benchmark/)

### Observations/Thoughts

### Research

### Rust Walkthroughs

<<<<<<< HEAD
* [How to securely encrypt a file with an insecure password in Rust (using Streaming Encryption + Argon2)](https://kerkour.com/rust-file-encryption-chacha20poly1305-argon2/)

[video] [I'm learning Rust - Cargo, documentation, user input, and JSON files](https://www.youtube.com/watch?v=ruKV0WMSweA)
=======
* [video] [I'm learning Rust - Cargo, documentation, user input, and JSON files](https://www.youtube.com/watch?v=ruKV0WMSweA)
* [series] [video] [Writing a Programming Language (in Rust) 10: Implementing Objects](https://www.youtube.com/watch?v=67HtN0PHWUI)
* [series] [video] [Writing a Programming Language (in Rust) 11: Object Destructuring (Part 1)](https://www.youtube.com/watch?v=ay7gzTzMZKo)
>>>>>>> 39f144ed

### Miscellaneous
* [Writing a Fluent Bit input plugin in Rust](https://fredrik-jansson-se.github.io/fluent-bit-input-rust.html)
* [The 10 books that helped me, as a hobbyist, on my journey to learn Rust to re-code a Django application](https://www.reddit.com/r/rust/comments/s3z7ek/the_10_books_that_helped_me_as_a_hobbyist_on_my/)
* [Rewriting my toy blockchain in Rust](https://ezzeriesa.notion.site/Rewriting-my-toy-blockchain-in-Rust-9a130f225666488491ba497004821fbb)
* [Rust on Apache NuttX OS](https://lupyuen.github.io/articles/rust2)

## Crate of the Week

This week's crate is [cargo-release](https://crates.io/crates/cargo-release), a cargo subcommand that makes every crate release a breeze.

Thanks to [dpc](https://users.rust-lang.org/t/crate-of-the-week/2704/1010) for the suggestion!

[Please submit your suggestions and votes for next week][submit_crate]!

[submit_crate]: https://users.rust-lang.org/t/crate-of-the-week/2704

## Call for Participation

Always wanted to contribute to open-source projects but didn't know where to start?
Every week we highlight some tasks from the Rust community for you to pick and get started!

Some of these tasks may also have mentors available, visit the task page for more information.

If you are a Rust project owner and are looking for contributors, please submit tasks [here][guidelines].

[guidelines]: https://users.rust-lang.org/t/twir-call-for-participation/4821

## Updates from the Rust Project

289 pull requests were [merged in the last week][merged]

[merged]: https://github.com/search?q=is%3Apr+org%3Arust-lang+is%3Amerged+merged%3A2022-01-10..2022-01-17

* [remove deprecated LLVM-style inline assembly](https://github.com/rust-lang/rust/pull/92816)
* [optimize `impl_read_unsigned_leb128`](https://github.com/rust-lang/rust/pull/92604)
* [reduce use of LocalDefId <-> HirId maps](https://github.com/rust-lang/rust/pull/90146)
* [store a `Symbol` instead of an `Ident` in `VariantDef`/`FieldDef`](https://github.com/rust-lang/rust/pull/92533)
* [partially stabilize `maybe_uninit_extra`](https://github.com/rust-lang/rust/pull/92768)
* [add {`Add`, `Sub`, `Mul`, `Div`, `Rem`, `BitXor`, `BitOr`, `BitAnd`}{, `Assign`} to `Saturating`](https://github.com/rust-lang/rust/pull/92356)
* [futures: fix stacked borrows violations in waker_ref and FuturesUnordered](https://github.com/rust-lang/futures-rs/pull/2550)
* [rustdoc: avoid many `Symbol` to `String` conversions](https://github.com/rust-lang/rust/pull/91948)
* [clippy: new lint: `iter_overeager_cloned`](https://github.com/rust-lang/rust-clippy/pull/8203)
* [clippy: add `manual_bits` lint](https://github.com/rust-lang/rust-clippy/pull/8213)
* [clippy: add borrow_as_ptr lint](https://github.com/rust-lang/rust-clippy/pull/8210)
* [clippy: allow primitive types in `disallowed_methods`](https://github.com/rust-lang/rust-clippy/pull/8112)
* [clippy: apply `not_unsafe_ptr_arg_deref` to type aliases](https://github.com/rust-lang/rust-clippy/pull/8273)
* [clippy: don't lint `if_same_then_else` with `if let` conditions](https://github.com/rust-lang/rust-clippy/pull/8297)
* [clippy: downgrade `mutex_atomic` to nursery](https://github.com/rust-lang/rust-clippy/pull/8260)
* [clippy: erase late bound regions in `iter_not_returning_iterator`](https://github.com/rust-lang/rust-clippy/pull/8287)
* [clippy: fix `cmp_owned` suggestion flipping the comparison](https://github.com/rust-lang/rust-clippy/pull/8299)
* [clippy: fix `deref_addrof`](https://github.com/rust-lang/rust-clippy/pull/8268)
* [clippy: fix `implicit_clone` for `&&T`](https://github.com/rust-lang/rust-clippy/pull/8231)
* [clippy: fix `manual_memcpy`](https://github.com/rust-lang/rust-clippy/pull/8226)
* [clippy: fix cropped `or_fun_call` hint](https://github.com/rust-lang/rust-clippy/pull/8292)
* [clippy: handle implicit named arguments in `useless_format`](https://github.com/rust-lang/rust-clippy/pull/8295)
* [clippy: move `return_self_not_must_use` to `pedantic`](https://github.com/rust-lang/rust-clippy/pull/8302)
* [thorin: performance improvements](https://github.com/rust-lang/thorin/pull/14)

### Rust Compiler Performance Triage

A quiet week for regular rustc performance; incremental builds
(particularly ones with little recompilation to do) saw an average 1.5%
improvement. rustdoc also saw several notable optimizations land which improve
performance, particularly on larger benchmarks.

Triage done by **@simulacrum**.
Revision range: [72e74d..7bc7be](https://perf.rust-lang.org/?start=72e74d7b9cf1a7901650227e74650f1fcc797600&end=7bc7be860f99f4a40d45b0f74e2d01b02e072357&absolute=false&stat=instructions%3Au)

3 Regressions, 5 Improvements, 2 Mixed; 2 of them in rollups
30 comparisons made in total

[Full report here](https://github.com/rust-lang/rustc-perf/blob/master/triage/2022-01-18.md)

### [Approved RFCs](https://github.com/rust-lang/rfcs/commits/master)

Changes to Rust follow the Rust [RFC (request for comments) process](https://github.com/rust-lang/rfcs#rust-rfcs). These
are the RFCs that were approved for implementation this week:

* *No RFCs were approved this week.*

### Final Comment Period

Every week [the team](https://www.rust-lang.org/team.html) announces the
'final comment period' for RFCs and key PRs which are reaching a
decision. Express your opinions now.

#### [RFCs](https://github.com/rust-lang/rfcs/labels/final-comment-period)

* [disposition: merge] [Scoped threads in the standard library, take 2](https://github.com/rust-lang/rfcs/pull/3151)

#### [Tracking Issues & PRs](https://github.com/rust-lang/rust/issues?q=is%3Aopen+label%3Afinal-comment-period+sort%3Aupdated-desc)

* [disposition: merge] [Stabilize arc_new_cyclic](https://github.com/rust-lang/rust/pull/90666)
* [disposition: merge] [Change location of where clause on GATs](https://github.com/rust-lang/rust/pull/90076)
* [disposition: merge] [rustdoc: "Namespace" user-written Markdown headings](https://github.com/rust-lang/rust/issues/91759)
* [disposition: merge] [Stabilize -Z print-link-args as --print link-args](https://github.com/rust-lang/rust/pull/91606)
* [disposition: merge] [Use verbatim paths for process::Command if necessary](https://github.com/rust-lang/rust/pull/92519)
* [disposition: merge] [impl Not for !](https://github.com/rust-lang/rust/pull/91122)

### [New RFCs](https://github.com/rust-lang/rfcs/pulls)

* *No new RFCs were opened this week.*

## Upcoming Events

Rusty Events between 1/19/2022 - 2/16/2022 🦀

### Online

* [January 19, 2022 | Vancouver, BC, CA | **Rust Study/Hack/Hang-out night** | Vancouver Rust](https://www.meetup.com/Vancouver-Rust/events/nwcmpsydccbzb)
* [January 20, 2022 | Cardiff, UK | **Rust Book Study Session - Functional Language Features & Cargo and Crates.io** | Rust and C++ Cardiff](https://www.meetup.com/rust-and-c-plus-plus-in-cardiff/events/283204522/)
* [January 25, 2022 | Dallas, TX, US | **Last Tuesday Meetup** | Dallas Rust](https://www.meetup.com/Dallas-Rust/events/jqxqwrydccbhc/)
* [January 25, 2022 | Los Gatos, CA, US | **Book #24 - Rust for Rustaceans - Chapter 3 - Designing Interfaces** | Los Gatos Reading Group](https://www.meetup.com/Los-Gatos-Rust-Reading-Group/events/283352417/)
* [January 27, 2022 | Charlottesville, VA, US | **Minimal Area Bananagrams: a Tale of Needless Optimization** | Charlottesville Rust Meetup](https://www.meetup.com/Charlottesville-Rust-Meetup/events/283355090/)
* [January 27, 2021 | Linz, AT | **Rust Meetup Linz - 18th Edition** | Rust Linz](https://www.meetup.com/Rust-Linz/events/283116945/)
* [January 27, 2022 | Nürnberg, DE | **Rust Nürnberg online #9**| Rust Nuremberg](https://www.meetup.com/rust-noris/events/283118050/)
* [January 27, 2022 | Stuttgart, DE | **Rust-Meetup** | Rust Community Stuttgart](https://www.meetup.com/Rust-Community-Stuttgart/events/282545254)
* [January 29, 2021 | London, UK | **Rust (Remote) Hack & Learn** | Rust London User Group](https://www.meetup.com/Rust-London-User-Group/events/283335221/)
* [February 1, 2021 | Berlin, DE | **Rust Hack and Learn** | OpenTechSchool Berlin](https://www.meetup.com/de-DE/opentechschool-berlin/events/283338268/)
* [February 1, 2022 | Buffalo, NY, US | **First Tuesdays: Buffalo Rust User Group** | Buffalo Rust Meetup](https://www.meetup.com/Buffalo-Rust-Meetup/events/283011769)
* [February 8, 2022 | Los Angeles, CA, US | **Rust LA (Topic TBD) [Virtual] Feb. 2022** | Rust Los Angeles](https://www.meetup.com/Rust-Los-Angeles/events/283232930/)
* [February 8, 2022 | Seattle, WA, US | **Monthly meetup** | Seattle Rust Meetup](https://www.meetup.com/Seattle-Rust-Meetup/events/283213217/)
* [February 9, 2022 | Stuttgart, DE | **Rust-Meetup** | Rust Community Stuttgart](https://www.meetup.com/Rust-Community-Stuttgart/events/282545292)
* [February 15, 2022 | Washington, DC, US| **Mid-month Rustful** | Rust DC](https://www.meetup.com/RustDC/events/283351974/)
* [February 16, 2022 | Vancouver, BC, CA | **Rust Study/Hack/Hang-out night** | Vancouver Rust](https://www.meetup.com/Vancouver-Rust/events/283260386/)


If you are running a Rust event please add it to the [calendar] to get
it mentioned here. Please remember to add a link to the event too.
Email the [Rust Community Team][community] for access.

[calendar]: https://www.google.com/calendar/embed?src=apd9vmbc22egenmtu5l6c5jbfc%40group.calendar.google.com
[community]: mailto:community-team@rust-lang.org

# Rust Jobs

*Tweet us at [@ThisWeekInRust](https://twitter.com/ThisWeekInRust) to get your job offers listed here!*

# Quote of the Week

> Usually Rust figures out the [Sartre question](https://davedevine.wordpress.com/2011/01/20/the-sartre-joke/) by itself

– [kornel on rust-users](https://users.rust-lang.org/t/type-ascription/70214/4)

Thanks to [H2CO3](https://users.rust-lang.org/t/twir-quote-of-the-week/328/1166) for the suggestion!

[Please submit quotes and vote for next week!](https://users.rust-lang.org/t/twir-quote-of-the-week/328)

*This Week in Rust is edited by: [nellshamrell](https://github.com/nellshamrell), [llogiq](https://github.com/llogiq), [cdmistman](https://github.com/cdmistman), [ericseppanen](https://github.com/ericseppanen), [extrawurst](https://github.com/extrawurst), [andrewpollack](https://github.com/andrewpollack), [U007D](https://github.com/U007D), [kolharsam](https://github.com/kolharsam), [joelmarcey](https://github.com/joelmarcey), [mariannegoldin](https://github.com/mariannegoldin).*

*Email list hosting is sponsored by [The Rust Foundation](https://foundation.rust-lang.org/)*

<small>[Discuss on r/rust](https://www.reddit.com/r/rust/comments/k5nsab/this_week_in_rust_367/)</small><|MERGE_RESOLUTION|>--- conflicted
+++ resolved
@@ -35,15 +35,10 @@
 
 ### Rust Walkthroughs
 
-<<<<<<< HEAD
 * [How to securely encrypt a file with an insecure password in Rust (using Streaming Encryption + Argon2)](https://kerkour.com/rust-file-encryption-chacha20poly1305-argon2/)
-
-[video] [I'm learning Rust - Cargo, documentation, user input, and JSON files](https://www.youtube.com/watch?v=ruKV0WMSweA)
-=======
 * [video] [I'm learning Rust - Cargo, documentation, user input, and JSON files](https://www.youtube.com/watch?v=ruKV0WMSweA)
 * [series] [video] [Writing a Programming Language (in Rust) 10: Implementing Objects](https://www.youtube.com/watch?v=67HtN0PHWUI)
 * [series] [video] [Writing a Programming Language (in Rust) 11: Object Destructuring (Part 1)](https://www.youtube.com/watch?v=ay7gzTzMZKo)
->>>>>>> 39f144ed
 
 ### Miscellaneous
 * [Writing a Fluent Bit input plugin in Rust](https://fredrik-jansson-se.github.io/fluent-bit-input-rust.html)
