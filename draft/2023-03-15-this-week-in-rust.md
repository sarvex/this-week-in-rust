--- conflicted
+++ resolved
@@ -67,9 +67,6 @@
 ### Research
 
 ### Miscellaneous
-<<<<<<< HEAD
-* (audio) [Q&A with Mara Bos](https://www.youtube.com/watch?v=F4s0arp9WvM)
-=======
 * [Why Turborepo is migrating from Go to Rust](https://vercel.com/blog/turborepo-migration-go-rust)
 * [Leveraging Rust and the GPU to render user interfaces at 120 FPS](https://zed.dev/blog/videogame)
 * [video] [Bestagon Mesh Generation: Waveform Collapse in Bevy](https://www.youtube.com/watch?v=Zz296fdB8rc)
@@ -77,7 +74,8 @@
 * [video] [Learn Bevy 0.10 - EP4 - Enemy Movement, Collisions, Sound Effects, Despawning](https://www.youtube.com/watch?v=4TjEo-gDgAg)
 * [video] [Rust Releases! Rust 1.68.0](https://www.youtube.com/watch?v=BaSgkGIgRxc)
 * [video] [Interview and AMA with Josh Triplett](https://www.youtube.com/watch?v=Q3sLSihQ0vw)
->>>>>>> 7b24bd33
+* [audio] [Q&A with Mara Bos](https://www.youtube.com/watch?v=F4s0arp9WvM)
+
 
 ## Crate of the Week
 
