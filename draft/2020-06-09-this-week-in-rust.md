Title: This Week in Rust 342
Number: 342
Date: 2020-06-09
Category: This Week in Rust

Hello and welcome to another issue of *This Week in Rust*!
[Rust](http://rust-lang.org) is a systems language pursuing the trifecta: safety, concurrency, and speed.
This is a weekly summary of its progress and community.
Want something mentioned? Tweet us at [@ThisWeekInRust](https://twitter.com/ThisWeekInRust) or [send us a pull request](https://github.com/cmr/this-week-in-rust).
Want to get involved? [We love contributions](https://github.com/rust-lang/rust/blob/master/CONTRIBUTING.md).

*This Week in Rust* is openly developed [on GitHub](https://github.com/cmr/this-week-in-rust).
If you find any errors in this week's issue, [please submit a PR](https://github.com/cmr/this-week-in-rust/pulls).

There is no *This Week in Rust* podcast this week, next week's episode will cover both this week and next week.

Check out [this week's *This Week in Rust Podcast*]()

# Updates from Rust Community

## News & Blog Posts

<<<<<<< HEAD
* [Zero To Production #1: toolchains, IDEs, CI](https://www.lpalmieri.com/posts/2020-06-06-zero-to-production-1-setup-toolchain-ides-ci/)
=======
* [Chinese] [Simple sorting algorithms in Rust](https://www.bilibili.com/read/cv4991161)
>>>>>>> 87ba1f33

# Crate of the Week

This week's crate is [jql](https://github.com/yamafaktory/jql), a JSON Query Language CLI tool.

Thanks to [Davy Duperron](https://users.rust-lang.org/t/crate-of-the-week/2704/775) for the suggestion!

[Submit your suggestions and votes for next week][submit_crate]!

[submit_crate]: https://users.rust-lang.org/t/crate-of-the-week/2704

# Call for Participation


Always wanted to contribute to open-source projects but didn't know where to start?
Every week we highlight some tasks from the Rust community for you to pick and get started!

Some of these tasks may also have mentors available, visit the task page for more information.


If you are a Rust project owner and are looking for contributors, please submit tasks [here][guidelines].

[guidelines]: https://users.rust-lang.org/t/twir-call-for-participation/4821

# Updates from Rust Core

442 pull requests were [merged in the last week][merged]

[merged]: https://github.com/search?q=is%3Apr+org%3Arust-lang+is%3Amerged+merged%3A2020-05-25..2020-06-01

* [implement unsafe blocks in unsafe fn](https://github.com/rust-lang/rust/pull/71862) (RFC [#2585](https://rust-lang.github.io/rfcs/2585-unsafe-block-in-unsafe-fn.html))
* [exhaustiveness checking: work around type normalization issues](https://github.com/rust-lang/rust/pull/72506)
* [suggest using `std::mem::drop` function instead of explicit destructor call](https://github.com/rust-lang/rust/pull/72383)
* [add a lint against references to packed fields](https://github.com/rust-lang/rust/pull/72270)
* [avoid setting wrong obligation cause span of associated type mismatch](https://github.com/rust-lang/rust/pull/72807)
* [account for trailing comma when suggesting `where` clauses](https://github.com/rust-lang/rust/pull/72715)
* [fix diagnostics for `@ ..` binding pattern in tuples and tuple structs](https://github.com/rust-lang/rust/pull/72677)
* [chalk: request hidden opaque types lazily](https://github.com/rust-lang/chalk/pull/478)
* [miri: synchronization primitive cleanup](https://github.com/rust-lang/miri/pull/1441)
* [`from_u32_unchecked`: check validity, and fix UB in Wtf8](https://github.com/rust-lang/rust/pull/72683)
* [implement `total_cmp` for `f32`, `f64`](https://github.com/rust-lang/rust/pull/72568)
* [override `Box::<[T]>::clone_from`](https://github.com/rust-lang/rust/pull/72499)
* [add `Extend::`{`extend_one`, `extend_reserve`}](https://github.com/rust-lang/rust/pull/72162)
* [make pointer offset methods/intrinsics const](https://github.com/rust-lang/rust/pull/71500)
* [`impl From<[T; N]> for Box<[T]>`](https://github.com/rust-lang/rust/pull/71095)
* [stabilization of `weak-into-raw`](https://github.com/rust-lang/rust/pull/72288)
* [resolve UB in Arc/Weak interaction, part 2](https://github.com/rust-lang/rust/pull/72533)
* [stabilize `str_strip` feature](https://github.com/rust-lang/rust/pull/72466)
* [`impl Step for char` (make `Range*<char>` iterable)](https://github.com/rust-lang/rust/pull/72413)
* [add `Peekable::next_if`](https://github.com/rust-lang/rust/pull/72310)
* [various minor improvements to `Ipv6Addr::Display`](https://github.com/rust-lang/rust/pull/72407)
* [`SocketAddr` and friends now correctly pad its content](https://github.com/rust-lang/rust/pull/72398)
* [implement PartialOrd and Ord for SocketAddr*](https://github.com/rust-lang/rust/pull/72239)
* [tweak and stabilize `Atomic`N`::fetch_update`](https://github.com/rust-lang/rust/pull/71843)
* [stabilize `Atomic`N`::fetch_`{`min`, `max`}](https://github.com/rust-lang/rust/pull/72324)
* [stdarch: add 64 bit integer AVX512f comparisons and the intrinsics needed to test them](https://github.com/rust-lang/stdarch/pull/856)
* [stdarch: add 64 bit AVX512f le and ge comparisons](https://github.com/rust-lang/stdarch/pull/861)
* [libm: use macros for more division/array checks](https://github.com/rust-lang/libm/pull/244)

## Rust Compiler Performance Triage

This is a new section containing the results of a weekly check on how rustc's
perf has changed.

* [2020-06-02](https://github.com/rust-lang/rustc-perf/blob/master/triage/2020.md#2020-06-02)

## Approved RFCs

Changes to Rust follow the Rust [RFC (request for comments) process](https://github.com/rust-lang/rfcs#rust-rfcs). These
are the RFCs that were approved for implementation this week:

* [Transition to rust-analyzer as our official LSP (Language Server Protocol) implementation](https://github.com/rust-lang/rfcs/pull/2912)

## Final Comment Period

Every week [the team](https://www.rust-lang.org/team.html) announces the
'final comment period' for RFCs and key PRs which are reaching a
decision. Express your opinions now.

### [RFCs](https://github.com/rust-lang/rfcs/labels/final-comment-period)

*No RFCs are currently in the final comment period.*

### [Tracking Issues & PRs](https://github.com/rust-lang/rust/labels/final-comment-period)

* [disposition: merge] [`impl AsRef<[T]>` for `vec::IntoIter<T>`](https://github.com/rust-lang/rust/pull/72583)
* [disposition: merge] [Add raw_ref macros](https://github.com/rust-lang/rust/pull/72279)
* [disposition: merge] [Tracking issue for `std::io::{BufReader, BufWriter}::capacity`](https://github.com/rust-lang/rust/issues/68833)

## New RFCs

* [add lang-team Major Change Proposals as a "pre-RFC" step](https://github.com/rust-lang/rfcs/pull/2936)
* [Unsafe statics](https://github.com/rust-lang/rfcs/pull/2937)
* [Request for creating pipes with fd other than 0,1,2](https://github.com/rust-lang/rfcs/pull/2939)

# Upcoming Events

### Online
* [June 3. Johannesburg, ZA - Remote - Johannesburg Rust Meetup](https://www.meetup.com/Johannesburg-Rust-Meetup/events/270827463/)
* [June 8. Auckland, NZ - Remote - Rust AKL](https://www.meetup.com/rust-akl/events/266876685/)
* [June 9. Seattle, WA - Remote - Seattle Rust Meetup](https://www.meetup.com/Seattle-Rust-Meetup/events/gskksrybcjbmb/)
* [June 11. San Diego, CA - Remote - San Diego Rust Meetup](https://www.meetup.com/San-Diego-Rust/events/270938860/)

### North America
* [June 3. Indianapolis, IN, US - Indy.rs Meetup](https://www.meetup.com/indyrs/events/dtqwprybcjbfb/)
* [June 11. Columbus, OH, US - Columbus Rust Society Monthly Meeting](https://www.meetup.com/columbus-rs/events/dpkhgrybcjbpb/)
* [June 11. Lehi, UT, US - Utah Rust - Lightning Talks](https://www.meetup.com/utah-rust/events/269263282/)

If you are running a Rust event please add it to the [calendar] to get
it mentioned here. Please remember to add a link to the event too.
Email the [Rust Community Team][community] for access.

[calendar]: https://www.google.com/calendar/embed?src=apd9vmbc22egenmtu5l6c5jbfc%40group.calendar.google.com
[community]: mailto:community-team@rust-lang.org

# Rust Jobs

*Tweet us at [@ThisWeekInRust](https://twitter.com/ThisWeekInRust) to get your job offers listed here!*

# Quote of the Week

> Rust enables belligerent refactoring – making dramatic changes and then working with the compiler to bring the project back to a working state.

– [Pankaj Chaudhary on Knoldus Blog](https://blog.knoldus.com/some-extensive-projects-working-with-rust)

Thanks to [Maxim Vorobjov](https://users.rust-lang.org/t/twir-quote-of-the-week/328/880) for the suggestions!

[Please submit quotes and vote for next week!](https://users.rust-lang.org/t/twir-quote-of-the-week/328)

*This Week in Rust is edited by: [nellshamrell](https://github.com/nellshamrell), [llogiq](https://github.com/llogiq), and [cdmistman](https://github.com/cdmistman).*

<small>[Discuss on r/rust](https://www.reddit.com/r/rust/comments/gvwvep/this_week_in_rust_341/)</small><|MERGE_RESOLUTION|>--- conflicted
+++ resolved
@@ -20,11 +20,8 @@
 
 ## News & Blog Posts
 
-<<<<<<< HEAD
 * [Zero To Production #1: toolchains, IDEs, CI](https://www.lpalmieri.com/posts/2020-06-06-zero-to-production-1-setup-toolchain-ides-ci/)
-=======
 * [Chinese] [Simple sorting algorithms in Rust](https://www.bilibili.com/read/cv4991161)
->>>>>>> 87ba1f33
 
 # Crate of the Week
 
