--- conflicted
+++ resolved
@@ -195,15 +195,13 @@
 
 -->
 
-<<<<<<< HEAD
 **Rust Foundation**
 
 * [Rust Infrastructure Engineer (Remote)](https://foundation.rust-lang.org/careers/)
-=======
+
 **Tempus Ex**
 
 * [Several full-time Rust positions available (San Francisco, CA, US, Atlanta, GA, US, Austin, TX, US, and Remote)](https://tempus-ex.com/careers)
->>>>>>> 0cd9fe74
 
 *Tweet us at [@ThisWeekInRust](https://twitter.com/ThisWeekInRust) to get your job offers listed here!*
 
