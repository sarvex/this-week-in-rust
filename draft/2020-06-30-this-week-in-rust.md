Title: This Week in Rust 345
Number: 345
Date: 2020-06-30
Category: This Week in Rust

Hello and welcome to another issue of *This Week in Rust*!
[Rust](http://rust-lang.org) is a systems language pursuing the trifecta: safety, concurrency, and speed.
This is a weekly summary of its progress and community.
Want something mentioned? Tweet us at [@ThisWeekInRust](https://twitter.com/ThisWeekInRust) or [send us a pull request](https://github.com/cmr/this-week-in-rust).
Want to get involved? [We love contributions](https://github.com/rust-lang/rust/blob/master/CONTRIBUTING.md).

*This Week in Rust* is openly developed [on GitHub](https://github.com/cmr/this-week-in-rust).
If you find any errors in this week's issue, [please submit a PR](https://github.com/cmr/this-week-in-rust/pulls).

Check out [this week's *This Week in Rust Podcast*](https://rustacean-station.org/episode/019-twir-344/)

# Updates from Rust Community

## News & Blog Posts

<<<<<<< HEAD
* [Build a Smart Bookmarking Tool with Rust and Rocket](https://developers.facebook.com/blog/post/2020/06/03/build-smart-bookmarking-tool-rust-rocket/)
=======
* [A Future is a Suspending Scheduler](https://nikhilism.com/post/2020/futures-suspending-scheduler/)
>>>>>>> 260b0889

# Crate of the Week

This week's crate is [diskonaut](https://github.com/imsnif/diskonaut), a disk usage explorer.

Thanks to [Aram Drevekenin](https://users.rust-lang.org/t/crate-of-the-week/2704/781) for the suggestion!

[Submit your suggestions and votes for next week][submit_crate]!

[submit_crate]: https://users.rust-lang.org/t/crate-of-the-week/2704

# Call for Participation

Always wanted to contribute to open-source projects but didn't know where to start?
Every week we highlight some tasks from the Rust community for you to pick and get started!

Some of these tasks may also have mentors available, visit the task page for more information.

If you are a Rust project owner and are looking for contributors, please submit tasks [here][guidelines].

[guidelines]: https://users.rust-lang.org/t/twir-call-for-participation/4821

# Updates from Rust Core

325 pull requests were [merged in the last week][merged]

[merged]: https://github.com/search?q=is%3Apr+org%3Arust-lang+is%3Amerged+merged%3A2020-06-15..2020-06-22

* [add `asm!()` support for hexagon](https://github.com/rust-lang/rust/pull/73214)
* [enable LLVM zlib](https://github.com/rust-lang/rust/pull/72696)
* [add methods to go from a nul-terminated `Vec<u8>` to a `CString`](https://github.com/rust-lang/rust/pull/73139)
* [allow multiple `asm!` options groups and report an error on duplicate options](https://github.com/rust-lang/rust/pull/73227)
* [diagnose use of incompatible sanitizers](https://github.com/rust-lang/rust/pull/73347)
* [disallow loading crates with non-ascii identifier name](https://github.com/rust-lang/rust/pull/73305)
* [export `#[inline]` fns with extern indicators](https://github.com/rust-lang/rust/pull/73034)
* [fix up autoderef when reborrowing](https://github.com/rust-lang/rust/pull/72280)
* [further tweak lifetime errors involving `dyn Trait` and `impl Trait` in return position](https://github.com/rust-lang/rust/pull/72804)
* [implement crate-level-only lints checking.](https://github.com/rust-lang/rust/pull/73300)
* [implement new gdb/lldb pretty-printers](https://github.com/rust-lang/rust/pull/72357)
* [improve diagnostics for `let x += 1`](https://github.com/rust-lang/rust/pull/71976)
* [make `need_type_info_err` more conservative](https://github.com/rust-lang/rust/pull/73027)
* [make all uses of ty::Error delay a span bug](https://github.com/rust-lang/rust/pull/70551)
* [make new type param suggestion more targetted](https://github.com/rust-lang/rust/pull/73320)
* [make novel structural match violations not a `bug`](https://github.com/rust-lang/rust/pull/73446)
* [only display other method receiver candidates if they actually apply](https://github.com/rust-lang/rust/pull/73382)
* [prefer accessible paths in 'use' suggestions](https://github.com/rust-lang/rust/pull/72623)
* [prevent attacker from manipulating FPU tag word used in SGX enclave](https://github.com/rust-lang/rust/pull/73471)
* [projection bound validation](https://github.com/rust-lang/rust/pull/72788)
* [report error when casting an C-like enum implementing Drop](https://github.com/rust-lang/rust/pull/72331)
* [specialization is unsound](https://github.com/rust-lang/rust/pull/71420)
* [use min_specialization in the remaining rustc crates](https://github.com/rust-lang/rust/pull/72707)
* [add specialization of `ToString for char`](https://github.com/rust-lang/rust/pull/73465)
* [suggest `?Sized` when applicable for ADTs](https://github.com/rust-lang/rust/pull/73261)
* [support sanitizers on aarch64-unknown-linux-gnu](https://github.com/rust-lang/rust/pull/73058)
* [test that bounds checks are elided when slice len is checked up-front](https://github.com/rust-lang/rust/pull/73362)
* [try to suggest dereferences on trait selection failed](https://github.com/rust-lang/rust/pull/72456)
* [use track caller for bug! macro](https://github.com/rust-lang/rust/pull/73373)
* [forbid mutable references in all constant contexts except for const-fns](https://github.com/rust-lang/rust/pull/72934)
* [linker: MSVC supports linking static libraries as a whole archive](https://github.com/rust-lang/rust/pull/72785)
* [linker: never pass `-no-pie` to non-gnu linkers](https://github.com/rust-lang/rust/pull/73384)
* [lint: normalize projections using opaque types](https://github.com/rust-lang/rust/pull/73287)
* [add a lint to catch clashing `extern` fn declarations.](https://github.com/rust-lang/rust/pull/70946)
* [memory access sanity checks: abort instead of panic](https://github.com/rust-lang/rust/pull/73054)
* [pretty/mir: const value enums with no variants](https://github.com/rust-lang/rust/pull/73442)
* [store `ObligationCause` on the heap](https://github.com/rust-lang/rust/pull/72962)
* [chalk: add closures](https://github.com/rust-lang/chalk/pull/519)
* [chalk: ignore auto traits order](https://github.com/rust-lang/chalk/pull/531)
* [fix asinh of negative values](https://github.com/rust-lang/rust/pull/72486)
* [stabilize Option::zip](https://github.com/rust-lang/rust/pull/72938)
* [stabilize vec::Drain::as_slice](https://github.com/rust-lang/rust/pull/72584)
* [use `Ipv4Addr::from<[u8; 4]>` when possible](https://github.com/rust-lang/rust/pull/73389)
* [core/time: Add Duration methods for zero](https://github.com/rust-lang/rust/pull/72790)
* [deprecate wrapping_offset_from](https://github.com/rust-lang/rust/pull/73580)
* [impl PartialEq<Vec<B>> for &[A], &mut [A]](https://github.com/rust-lang/rust/pull/71660)
* [hashbrown: avoid creating small tables with a capacity of 1](https://github.com/rust-lang/hashbrown/pull/162)
* [stdarch: add AVX 512f gather, scatter and compare intrinsics](https://github.com/rust-lang/stdarch/pull/866)
* [cargo: adding environment variable CARGO_PKG_LICENSE](https://github.com/rust-lang/cargo/pull/8325)
* [cargo: cut down on data fetch from git dependencies](https://github.com/rust-lang/cargo/pull/8363)
* [cargo: fix doctests not running with --target=HOST](https://github.com/rust-lang/cargo/pull/8358)
* [cargo: fix order-dependent feature resolution.](https://github.com/rust-lang/cargo/pull/8395)
* [cargo: fix overzealous `clean -p` for reserved names](https://github.com/rust-lang/cargo/pull/8398)
* [cargo: support linker with -Zdoctest-xcompile.](https://github.com/rust-lang/cargo/pull/8359)
* [rustfmt: avoid using Symbol::intern](https://github.com/rust-lang/rustfmt/pull/4268)
* [rustfmt: ensure idempotency on empty match blocks](https://github.com/rust-lang/rustfmt/pull/4271)


## Rust Compiler Performance Triage

* [2020-06-23](https://github.com/rust-lang/rustc-perf/blob/master/triage/2020.md#2020-06-23). Lots of improvements this week, and no regressions, which is good. But we regularly see significant performance effects on rollups, which is a concern.

## Approved RFCs

Changes to Rust follow the Rust [RFC (request for comments) process](https://github.com/rust-lang/rfcs#rust-rfcs). These
are the RFCs that were approved for implementation this week:

*No RFCs were approved this week.*

## Final Comment Period

Every week [the team](https://www.rust-lang.org/team.html) announces the
'final comment period' for RFCs and key PRs which are reaching a
decision. Express your opinions now.

### [RFCs](https://github.com/rust-lang/rfcs/labels/final-comment-period)

*No RFCs are currently in the final comment period.*

### [Tracking Issues & PRs](https://github.com/rust-lang/rust/labels/final-comment-period)

* [disposition: merge] [impl `From<char>` for String](https://github.com/rust-lang/rust/pull/73466)
* [disposition: merge] [stabilize leading_trailing_ones](https://github.com/rust-lang/rust/pull/73032)
* [disposition: merge] [Add `TryFrom<{int}>` for `NonZero{int}`](https://github.com/rust-lang/rust/pull/72717)
* [disposition: merge] [Stabilize `#[track_caller]`](https://github.com/rust-lang/rust/pull/72445)
* [disposition: merge] [add Windows system error codes that should map to `io::ErrorKind::TimedOut`](https://github.com/rust-lang/rust/pull/71756)
* [disposition: merge] [Tracking issue for RFC 2344, "Allow `loop` in constant evaluation"](https://github.com/rust-lang/rust/issues/52000)
* [disposition: merge] [Tracking issue for `Option::deref`, `Result::deref`, `Result::deref_ok`, and `Result::deref_err`](https://github.com/rust-lang/rust/issues/50264)

## New RFCs

* [RFC: 'C unwind' ABI](https://github.com/rust-lang/rfcs/pull/2945)

# Upcoming Events

### Online
* [June 24. Wroclaw, PL - Remote - Rust Wroclaw Meetup #22](https://www.meetup.com/Rust-Wroclaw/events/271319037/)
* [June 25. Edinburgh, UK - Remote - Pirrigator - Growing Tomatoes Free From Memory Errors and Race Conditions](https://www.meetup.com/rust-edi/events/271129693/)
* [June 25. Berlin, DE - Remote - Rust Hack and Learn](https://www.meetup.com/opentechschool-berlin/events/txcprrybcjbhc/)
* [July 1. Johannesburg, ZA - Remote - Monthly Joburg Rust Chat!](https://www.meetup.com/Johannesburg-Rust-Meetup/events/271286846/)

### North America
* [June 30. Dallas, TX, US - Dallas Rust - Last Tuesday](https://www.meetup.com/Dallas-Rust/events/nppvrrybcjbnc/)
* [July 1. Indianapolis, IN, US - Indy Rust - Indy.rs](https://www.meetup.com/indyrs/events/dtqwprybckbcb/)

### Asia Pacific
* [July 6. Auckland, NZ - Rust AKL](https://www.meetup.com/rust-akl/events/266876691/)

If you are running a Rust event please add it to the [calendar] to get
it mentioned here. Please remember to add a link to the event too.
Email the [Rust Community Team][community] for access.

[calendar]: https://www.google.com/calendar/embed?src=apd9vmbc22egenmtu5l6c5jbfc%40group.calendar.google.com
[community]: mailto:community-team@rust-lang.org

# Rust Jobs


*Tweet us at [@ThisWeekInRust](https://twitter.com/ThisWeekInRust) to get your job offers listed here!*

# Quote of the Week

> Rust's beauty lies in the countless decisions made by the development community that constantly make you feel like you can have ten cakes and eat all of them too.

– [Jake McGinty et al on the tonari blog](https://blog.tonari.no/why-we-love-rust)

Thanks to [llogiq](https://users.rust-lang.org/t/twir-quote-of-the-week/328/896) for the suggestions!

[Please submit quotes and vote for next week!](https://users.rust-lang.org/t/twir-quote-of-the-week/328)

*This Week in Rust is edited by: [nellshamrell](https://github.com/nellshamrell), [llogiq](https://github.com/llogiq), and [cdmistman](https://github.com/cdmistman).*

<small>[Discuss on r/rust](https://www.reddit.com/r/rust/comments/hepkfq/this_week_in_rust_344/)</small><|MERGE_RESOLUTION|>--- conflicted
+++ resolved
@@ -18,11 +18,8 @@
 
 ## News & Blog Posts
 
-<<<<<<< HEAD
 * [Build a Smart Bookmarking Tool with Rust and Rocket](https://developers.facebook.com/blog/post/2020/06/03/build-smart-bookmarking-tool-rust-rocket/)
-=======
 * [A Future is a Suspending Scheduler](https://nikhilism.com/post/2020/futures-suspending-scheduler/)
->>>>>>> 260b0889
 
 # Crate of the Week
 
