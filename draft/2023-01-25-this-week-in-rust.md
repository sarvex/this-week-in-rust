Title: This Week in Rust 479
Number: 479
Date: 2023-01-25
Category: This Week in Rust

Hello and welcome to another issue of *This Week in Rust*!
[Rust](https://www.rust-lang.org/) is a programming language empowering everyone to build reliable and efficient software.
This is a weekly summary of its progress and community.
Want something mentioned? Tag us at [@ThisWeekInRust](https://twitter.com/ThisWeekInRust) on Twitter or [@ThisWeekinRust](https://mastodon.social/@thisweekinrust) on mastodon.social, or [send us a pull request](https://github.com/rust-lang/this-week-in-rust).
Want to get involved? [We love contributions](https://github.com/rust-lang/rust/blob/master/CONTRIBUTING.md).

*This Week in Rust* is openly developed [on GitHub](https://github.com/rust-lang/this-week-in-rust).
If you find any errors in this week's issue, [please submit a PR](https://github.com/rust-lang/this-week-in-rust/pulls).

## Updates from Rust Community

<!--

Dear community contributors:
Please read README.md for guidance on submissions.
Each submitted link should be of the form:

* [Title of the Linked Page](https://example.com/my_article)

If you don't know which category to use, feel free to submit a PR anyway
and just ask the editors to select the category.

-->

### Official

### Foundation

### Newsletters

### Project/Tooling Updates
<<<<<<< HEAD
* [Mobc 0.8.1 release with improved stability](https://www.garrensmith.com/new-mobc-release-0-8-1/)
=======
* [**Zenoh 0.7.0**, a pure Rust Pub/Sub/Query protocol for cloud-to-thing continuum, was released and it is packed with new features.](https://zenoh.io/blog/2023-01-10-zenoh-charmander/)

>>>>>>> dca27f50

### Observations/Thoughts

### Rust Walkthroughs

### Research

### Miscellaneous

## Crate of the Week

<!-- COTW goes here -->

[Please submit your suggestions and votes for next week][submit_crate]!

[submit_crate]: https://users.rust-lang.org/t/crate-of-the-week/2704

## Call for Participation

Always wanted to contribute to open-source projects but did not know where to start?
Every week we highlight some tasks from the Rust community for you to pick and get started!

Some of these tasks may also have mentors available, visit the task page for more information.

<!-- CFPs go here, use this format: * [project name - title of issue](link to issue) -->
<!-- * [ - ]() -->

If you are a Rust project owner and are looking for contributors, please submit tasks [here][guidelines].

[guidelines]: https://users.rust-lang.org/t/twir-call-for-participation/4821

## Updates from the Rust Project

<!-- Rust updates go here -->

### Rust Compiler Performance Triage

<!-- Perf results go here -->

### [Approved RFCs](https://github.com/rust-lang/rfcs/commits/master)

Changes to Rust follow the Rust [RFC (request for comments) process](https://github.com/rust-lang/rfcs#rust-rfcs). These
are the RFCs that were approved for implementation this week:

<!-- Approved RFCs go here, use this format: * [Topic](URL) -->
<!-- or if none were approved this week, use: * *No RFCs were approved this week.* -->
<!-- * []() -->

### Final Comment Period

Every week, [the team](https://www.rust-lang.org/team.html) announces the 'final comment period' for RFCs and key PRs
which are reaching a decision. Express your opinions now.

#### [RFCs](https://github.com/rust-lang/rfcs/labels/final-comment-period)

<!-- RFCs which have entered FCP go here, use this format: * [disposition: merge|close] [Topic](URL) -->
<!-- or if none entered FCP this week, use: * *No RFCs entered Final Comment Period this week.* -->
<!-- * [disposition: ] []() -->

#### [Tracking Issues & PRs](https://github.com/rust-lang/rust/issues?q=is%3Aopen+label%3Afinal-comment-period+sort%3Aupdated-desc)

<!-- Tracking Issues which have entered FCP go here, use this format: * [disposition: merge|close] [Topic](URL) -->
<!-- or if none entered FCP this week, use: * *No Tracking Issues or PRs entered Final Comment Period this week.* -->
<!-- * [disposition: ] []() -->

### [New and Updated RFCs](https://github.com/rust-lang/rfcs/pulls)

<!-- New or updated RFCs go here, use this format: * [new|updated] [Topic](URL) -->
<!-- or if there are no new or updated RFCs this week, use: * *No New or Updated RFCs were created this week.* -->
<!-- * [new|updated] []() -->

### [Call for Testing](https://github.com/rust-lang/rfcs/issues?q=label%3Acall-for-testing)
An important step for RFC implementation is for people to experiment with the
implementation and give feedback, especially before stabilization.  The following
RFCs would benefit from user testing before moving forward:

<!-- Calls for Testing go here, use this format:
    * [<RFC Topic>](<RFC URL>)
        * [Tracking Issue](<Tracking Issue URL>)
        * [Testing steps](<Testing Steps URL>)
-->
<!-- or if there are no new or updated RFCs this week, use: * *No New or Updated RFCs were created this week.* -->
<!-- Remember to remove the `call-for-testing` label from the RFC so that the maintainer can signal for testers again, if desired. -->

If you are a feature implementer and would like your RFC to appear on the above list, add the new `call-for-testing`
label to your RFC along with a comment providing testing instructions and/or guidance on which aspect(s) of the feature
need testing.

## Upcoming Events

Rusty Events between 2023-01-25 - 2023-02-22 🦀

### Virtual

* 2023-01-18 | Virtual (San Francisco, CA, US; São Paulo, BR; New York, NY US) | [Microsoft Reactor San Francisco](https://www.meetup.com/microsoft-reactor-san-francisco/) and [Microsoft Reactor São Paulo](https://www.meetup.com/microsoft-reactor-sao-paulo/) and [Microsoft Reactor New York](https://www.meetup.com/microsoft-reactor-new-york/events/290224518/)
    * [**Primeros pasos con Rust: QA y horas de comunidad**](https://www.meetup.com/microsoft-reactor-san-francisco/events/290224523/) | [**New York Mirror**](https://www.meetup.com/microsoft-reactor-new-york/events/290224525/) | [**San Francisco Mirror**](https://www.meetup.com/microsoft-reactor-san-francisco/events/290224523/) | [**Sao Paulo Mirror**](https://www.meetup.com/microsoft-reactor-sao-paulo/events/290224522/)
* 2023-01-18 | Virtual (Vancouver, BC, CA) | [Vancouver Rust](https://www.meetup.com/vancouver-rust/)
    * [**Rust Study/Hack/Hang-out**](https://www.meetup.com/vancouver-rust/events/tqvhxsyfccbxb/)
* 2023-01-19 | Virtual (Redmond, WA, US; San Francisco, CA, US; New York, NY, US; Stockholm, SE) | [Microsoft Reactor Redmond](https://www.meetup.com/microsoft-reactor-redmond/) and [Microsoft Reactor New York](https://www.meetup.com/microsoft-reactor-new-york/) and [Microsoft Reactor San Francisco](https://www.meetup.com/microsoft-reactor-san-francisco/) and [Microsoft Reactor Stockholm](https://www.meetup.com/microsoft-reactor-stockholm/)
    * [**Crack code interview problems in Rust - Ep. 2**](https://www.meetup.com/microsoft-reactor-redmond/events/290085767/) | [**New York Mirror**](https://www.meetup.com/microsoft-reactor-new-york/events/290085766/) | [**San Francisco Mirror**](https://www.meetup.com/microsoft-reactor-san-francisco/events/290085770/) | [**Stockholm Mirror**](https://www.meetup.com/microsoft-reactor-stockholm/events/290085769/)
* 2023-01-19 | Virtual (Stuttgart, DE) | [Rust Community Stuttgart](https://www.meetup.com/Rust-Community-Stuttgart/)
    * [**Rust-Meetup**](https://www.meetup.com/rust-community-stuttgart/events/qtvtvsyfccbzb/)
* 2023-01-23 | Virtual (Durham, NC, US) | [Triangle Rust](https://www.meetup.com/triangle-rust/)
    * [**Online Code and Chat**](https://www.meetup.com/triangle-rust/events/290712105/)
* 2023-01-23 | Virtual (Linz, AT) | [Rust Linz](https://www.meetup.com/rust-linz/)
    * [**Rust Meetup Linz - 29th Edition**](https://www.meetup.com/rust-linz/events/290995162/)
* 2023-01-23 | Virtual (New York, NY, US; San Francisco, CA, US) | [Microsoft Reactor New York](https://www.meetup.com/microsoft-reactor-new-york/) and [Microsoft Reactor San Francisco](https://www.meetup.com/microsoft-reactor-san-francisco/)
    * [**Primeros pasos con Rust - Condiciones con expresiones if/else en Rust**](https://www.meetup.com/microsoft-reactor-new-york/events/290224532/) | [**San Francisco Mirror**](https://www.meetup.com/microsoft-reactor-san-francisco/events/290224533/)
* 2023-01-24 | Virtual (Redmond, WA, US; New York, NY, US) | [Microsoft Reactor Redmond](https://www.meetup.com/microsoft-reactor-redmond/) and [Microsoft Reactor New York](https://www.meetup.com/microsoft-reactor-new-york/) and [Microsoft Reactor San Francisco](https://www.meetup.com/microsoft-reactor-san-francisco/)
    * [**Primeros pasos con Rust - Uso de bucles para iterar por datos en Rust**](https://www.meetup.com/microsoft-reactor-redmond/events/290224536/) | [**New York Mirror**](https://www.meetup.com/microsoft-reactor-new-york/events/290224538/) | [**San Francisco Mirror**](https://www.meetup.com/microsoft-reactor-san-francisco/events/290224535/)
* 2023-01-25 | Virtual (Redmond, WA, US; San Francisco, CA, US) | [Microsoft Reactor Redmond](https://www.meetup.com/microsoft-reactor-redmond/) | [Microsoft Reactor San Francisco](https://www.meetup.com/microsoft-reactor-san-francisco/)
    * [**Primeros pasos con Rust: QA y horas de comunidad**](https://www.meetup.com/microsoft-reactor-redmond/events/290224544/) | [**San Francisco Mirror**](https://www.meetup.com/microsoft-reactor-san-francisco/events/290224540/)
* 2023-01-26 | Virtual (Charlottesville, VA, US) | [Charlottesville Rust Meetup](https://www.meetup.com/charlottesville-rust-meetup/)
    * [**Rust Lightning Talks!**](https://www.meetup.com/charlottesville-rust-meetup/events/290122935/)
* 2023-01-26 | Virtual (Redmond, WA, US; San Francisco, CA, US; New York, NY, US; Stockholm, SE) | [Microsoft Reactor Redmond](https://www.meetup.com/microsoft-reactor-redmond/) and [Microsoft Reactor New York](https://www.meetup.com/microsoft-reactor-new-york/) and [Microsoft Reactor San Francisco](https://www.meetup.com/microsoft-reactor-san-francisco/) and [Microsoft Reactor Stockholm](https://www.meetup.com/microsoft-reactor-stockholm/)
    * [**Crack code interview problems in Rust - Ep. 3**](https://www.meetup.com/microsoft-reactor-redmond/events/290086420/) | [**New York Mirror**](https://www.meetup.com/microsoft-reactor-new-york/events/290086421/) | [**San Francisco Mirror**](https://www.meetup.com/microsoft-reactor-san-francisco/events/290086422/) | [**Stockholm Mirror**](https://www.meetup.com/microsoft-reactor-stockholm/events/290086418/)
* 2023-01-30 | Virtual (Redmond, WA, US; New York, NY, US; San Francisco, CA, US) | [Microsoft Reactor Redmond](https://www.meetup.com/microsoft-reactor-redmond/) and [Microsoft Reactor New York](https://www.meetup.com/microsoft-reactor-new-york/) and [Microsoft Reactor San Francisco](https://www.meetup.com/microsoft-reactor-san-francisco/)
    * [**Primeros pasos con Rust - Control de errores en Rust**](https://www.meetup.com/microsoft-reactor-redmond/events/290224559/) | [**New York Mirror**](https://www.meetup.com/microsoft-reactor-new-york/events/290224558/) | [**San Francisco Mirror**](https://www.meetup.com/microsoft-reactor-san-francisco/events/290224561/)
* 2023-01-31 | Virtual (Berlin, DE) | [OpenTechSchool Berlin](https://www.meetup.com/opentechschool-berlin/)
    * [**Rust Hack and Learn**](https://www.meetup.com/opentechschool-berlin/events/290697014/)
* 2023-01-31 | Virtual (Dallas, TX, US) | [Dallas Rust](https://www.meetup.com/Dallas-Rust/)
    * [**Last Tuesday**](https://www.meetup.com/dallas-rust/events/qndgwsyfccbpc/)
* 2023-01-31 | Virtual (Redmond, WA, US; New York, NY, US; San Francisco, CA, US) | [Microsoft Reactor Redmond](https://www.meetup.com/microsoft-reactor-redmond/) and [Microsoft Reactor New York](https://www.meetup.com/microsoft-reactor-new-york/) and [Microsoft Reactor San Francisco](https://www.meetup.com/microsoft-reactor-san-francisco/)
    * [**Primeros pasos con Rust - Compresión de cómo Rust administra la memoria**](https://www.meetup.com/microsoft-reactor-redmond/events/290224861/) | [**New York Mirror**](https://www.meetup.com/microsoft-reactor-new-york/events/290224860/) | [**San Francisco Mirror**](https://www.meetup.com/microsoft-reactor-san-francisco/events/290224859/)
* 2023-02-01 | Virtual (Indianapolis, IN, US) | [Indy Rust](https://www.meetup.com/indyrs/)
    * [**Indy.rs - with Social Distancing**](https://www.meetup.com/indyrs/events/qwtdjsyfcdbcb/)
* 2023-02-01 | Virtual (Redmond, WA, US; New York, NY, US; San Francisco, CA, US) | [Microsoft Reactor Redmond](https://www.meetup.com/microsoft-reactor-redmond/) and [Microsoft Reactor New York](https://www.meetup.com/microsoft-reactor-new-york/events/290224570/) and [Microsoft Reactor San Francisco](https://www.meetup.com/microsoft-reactor-san-francisco/)
    * [**Primeros pasos con Rust: QA y horas de comunidad**](https://www.meetup.com/microsoft-reactor-redmond/events/290224566/) | [**New York Mirror**](https://www.meetup.com/microsoft-reactor-new-york/events/290224570/) | [**San Francisco Mirror**](https://www.meetup.com/microsoft-reactor-san-francisco/events/290224568/)
* 2023-02-01 | Virtual (Stuttgart, DE) | [Rust Community Stuttgart](https://www.meetup.com/Rust-Community-Stuttgart/)
    * [**Rust-Meetup**](https://www.meetup.com/rust-community-stuttgart/events/dvvtvsyfcdbcb/)
* 2023-02-06 | Virtual (Redmond, WA, US; New York, NY, US; San Francisco, CA, US) | [Microsoft Reactor Redmond](https://www.meetup.com/microsoft-reactor-redmond/) and [Microsoft Reactor New York](https://www.meetup.com/microsoft-reactor-new-york/events/290224572/) and [Microsoft Reactor San Francisco](https://www.meetup.com/microsoft-reactor-san-francisco/)
    * [**Primeros pasos con Rust - Implementación de tipos y rasgos genéricos**](https://www.meetup.com/microsoft-reactor-redmond/events/290224576/) | [**New York Mirror**](https://www.meetup.com/microsoft-reactor-new-york/events/290224572/) | [**San Francisco Mirror**](https://www.meetup.com/microsoft-reactor-san-francisco/events/290224573/)
* 2023-02-07 | Virtual (Beijing, CN) | [WebAssembly and Rust Meetup (Rustlang)](https://www.meetup.com/wasm-rust-meetup/)
    * [**Monthly WasmEdge Community Meeting, a CNCF sandbox WebAssembly runtime**](https://www.meetup.com/wasm-rust-meetup/events/290609896/)
* 2023-02-07 | Virtual (Buffalo, NY, US) | [Buffalo Rust Meetup](https://www.meetup.com/buffalo-rust-meetup/)
    * [**Buffalo Rust User Group, First Tuesdays**](https://www.meetup.com/buffalo-rust-meetup/events/lsjbbtyfcdbkb/)
* 2023-02-07 | Virtual (Redmond, WA, US; New York, NY, US; San Francisco, CA, US) | [Microsoft Reactor Redmond](https://www.meetup.com/microsoft-reactor-redmond/) and [Microsoft Reactor New York](https://www.meetup.com/microsoft-reactor-new-york/) and [Microsoft Reactor San Francisco](https://www.meetup.com/microsoft-reactor-san-francisco/)
    * [**Primeros pasos con Rust - Módulos, paquetes y contenedores de terceros**](https://www.meetup.com/microsoft-reactor-redmond/events/290224578/) | [**New York Mirror**](https://www.meetup.com/microsoft-reactor-new-york/events/290224577/) | [**San Francisco Mirror**](https://www.meetup.com/microsoft-reactor-san-francisco/events/290224579/)
* 2023-02-08 | Virtual (Redmond, WA, US; New York, NY, US; San Francisco, CA, US) | [Microsoft Reactor Redmond](https://www.meetup.com/microsoft-reactor-redmond/) and [Microsoft Rector New York](https://www.meetup.com/microsoft-reactor-new-york/) and [Microsoft Reactor San Francisco](https://www.meetup.com/microsoft-reactor-san-francisco/)
    * [**Primeros pasos con Rust: QA y horas de comunidad**](https://www.meetup.com/microsoft-reactor-redmond/events/290224584/) | [**New York Mirror**](https://www.meetup.com/microsoft-reactor-new-york/events/290224583/) | [**San Francisco Mirror**](https://www.meetup.com/microsoft-reactor-san-francisco/events/290224585/)
* 2023-02-13 | Virtual (Redmond, WA, US; New York, NY, US; San Francisco, CA, US) | [Microsoft Reactor Redmond](https://www.meetup.com/microsoft-reactor-redmond/) and [Microsoft Rector New York](https://www.meetup.com/microsoft-reactor-new-york/) and [Microsoft Reactor San Francisco](https://www.meetup.com/microsoft-reactor-san-francisco/)
    * [**Primeros pasos con Rust - Escritura de pruebas automatizadas**](https://www.meetup.com/microsoft-reactor-redmond/events/290224610/) | [**New York Mirror**](https://www.meetup.com/microsoft-reactor-new-york/events/290224608/) | [**San Francisco Mirror**](https://www.meetup.com/microsoft-reactor-san-francisco/events/290224609/)
* 2023-02-14 | Virtual (Berlin, DE) | [OpenTechSchool Berlin](https://www.meetup.com/opentechschool-berlin/)
    * [**Rust Hack and Learn**](https://www.meetup.com/opentechschool-berlin/events/zdrzpsyfcdbsb/)
* 2023-02-14 | Virtual (Redmond, WA, US; New York, NY, US; San Francisco, CA, US) | [Microsoft Reactor Redmond](https://www.meetup.com/microsoft-reactor-redmond/) and [Microsoft Rector New York](https://www.meetup.com/microsoft-reactor-new-york/) and [Microsoft Reactor San Francisco](https://www.meetup.com/microsoft-reactor-san-francisco/)
    * [**Primeros pasos con Rust - Creamos un programa de ToDos en la línea de comandos**](https://www.meetup.com/microsoft-reactor-redmond/events/290224616/) | [**San Francisco Mirror**](https://www.meetup.com/microsoft-reactor-san-francisco/events/290224613/) | [**New York Mirror**](https://www.meetup.com/microsoft-reactor-new-york/events/290224617/)
* 2023-02-14 | Virtual (Saarbrücken, DE) | [Rust-Saar](https://www.meetup.com/rust-saar/)
    * [**Meetup: 26u16**](https://www.meetup.com/rust-saar/events/290040138/)
* 2023-02-15 | Virtual (Redmond, WA, US; New York, NY, US; San Francisco, CA, US) | [Microsoft Reactor Redmond](https://www.meetup.com/microsoft-reactor-redmond/) and [Microsoft Rector New York](https://www.meetup.com/microsoft-reactor-new-york/) and [Microsoft Reactor San Francisco](https://www.meetup.com/microsoft-reactor-san-francisco/)
    * [**Primeros pasos con Rust: QA y horas de comunidad**](https://www.meetup.com/microsoft-reactor-redmond/events/290224624/) | [**San Francisco Mirror**](https://www.meetup.com/microsoft-reactor-redmond/events/290224624/) | [**New York Mirror**](https://www.meetup.com/microsoft-reactor-new-york/events/290224621/)
* 2023-02-15 | Virtual (Vancouver, BC, CA) | [Vancouver Rust](https://www.meetup.com/vancouver-rust/)
    * [**Rust Study/Hack/Hang-out**](https://www.meetup.com/vancouver-rust/events/tqvhxsyfcdbtb/)

### Asia

* 2023-01-15 | Tokyo, JP | [Tokyo Rust Meetup](https://www.meetup.com/tokyo-rust-meetup)
    * [**Property-Based Testing in Rust**](https://www.meetup.com/tokyo-rust-meetup/events/290667325/)
* 2023-02-01 | Kyoto, JP | [Kansai Rust](https://www.meetup.com/kansai-rust)
    * [**Rust talk: How to implement Iterator on tuples... kind of**](https://www.meetup.com/kansai-rust/events/291020672)

### Europe

* 2023-01-20 | Stuttgart, DE | [Rust Community Stuttgart](https://www.meetup.com/Rust-Community-Stuttgart/)
    * [**OnSite Meeting**](https://www.meetup.com/rust-community-stuttgart/events/zmppzsyfccbbc/)
* 2023-01-25 | Paris, FR | [Rust Paris](https://www.meetup.com/rust-paris/)
    * [**Rust Paris meetup #55**](https://www.meetup.com/rust-paris/events/290100223/)
* 2023-01-26 | Copenhagen, DE | [Copenhagen Rust Meetup Group](https://www.meetup.com/copenhagen-rust-meetup-group/)
    * [**Rust Hack Night #32**](https://www.meetup.com/copenhagen-rust-meetup-group/events/290037532/)
* 2023-02-02 | Hamburg, DE | [Rust Meetup Hamburg](https://www.meetup.com/rust-meetup-hamburg/)
    * [**Rust Hack & Learn February 2023**](https://www.meetup.com/rust-meetup-hamburg/events/290824576/)
* 2023-02-02 | Lyon, FR | [Rust Lyon](https://mobilizon.fr/events/b8577678-d072-4d9a-9562-974715f1dfbb)
    * [**Rust Lyon meetup #01**](https://mobilizon.fr/events/b8577678-d072-4d9a-9562-974715f1dfbb)


### North America

* 2023-01-20 | New York, NY, US | [Blockchain Center](https://www.meetup.com/blockchaincenter/)
    * [**Rust Tuesdays: Near Workspaces**](https://www.meetup.com/blockchaincenter/events/291016830/)
* 2023-01-26 | Lehi, UT, US | [Utah Rust](https://www.meetup.com/utah-rust/)
    * [**Building a Rust Playground with WASM and Lane and Food!**](https://www.meetup.com/utah-rust/events/dsbpxsyfccbjc/)

If you are running a Rust event please add it to the [calendar] to get
it mentioned here. Please remember to add a link to the event too.
Email the [Rust Community Team][community] for access.

[calendar]: https://www.google.com/calendar/embed?src=apd9vmbc22egenmtu5l6c5jbfc%40group.calendar.google.com
[community]: mailto:community-team@rust-lang.org


<!--

Rust Jobs:

TWiR has stopped featuring individual job postings. You can read more about this change here:

https://github.com/rust-lang/this-week-in-rust/issues/3412

-->

## Jobs

Please see the latest [Who's Hiring thread on r/rust](INSERT_LINK_HERE)

# Quote of the Week

<!-- QOTW goes here -->

[Please submit quotes and vote for next week!](https://users.rust-lang.org/t/twir-quote-of-the-week/328)

*This Week in Rust is edited by: [nellshamrell](https://github.com/nellshamrell), [llogiq](https://github.com/llogiq), [cdmistman](https://github.com/cdmistman), [ericseppanen](https://github.com/ericseppanen), [extrawurst](https://github.com/extrawurst), [andrewpollack](https://github.com/andrewpollack), [U007D](https://github.com/U007D), [kolharsam](https://github.com/kolharsam), [joelmarcey](https://github.com/joelmarcey), [mariannegoldin](https://github.com/mariannegoldin), [bennyvasquez](https://github.com/bennyvasquez).*

*Email list hosting is sponsored by [The Rust Foundation](https://foundation.rust-lang.org/)*

<small>[Discuss on r/rust](REDDIT_LINK_HERE)</small><|MERGE_RESOLUTION|>--- conflicted
+++ resolved
@@ -34,12 +34,9 @@
 ### Newsletters
 
 ### Project/Tooling Updates
-<<<<<<< HEAD
 * [Mobc 0.8.1 release with improved stability](https://www.garrensmith.com/new-mobc-release-0-8-1/)
-=======
 * [**Zenoh 0.7.0**, a pure Rust Pub/Sub/Query protocol for cloud-to-thing continuum, was released and it is packed with new features.](https://zenoh.io/blog/2023-01-10-zenoh-charmander/)
 
->>>>>>> dca27f50
 
 ### Observations/Thoughts
 
