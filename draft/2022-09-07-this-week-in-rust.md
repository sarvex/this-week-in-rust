--- conflicted
+++ resolved
@@ -41,11 +41,9 @@
 
 ### Rust Walkthroughs
 
-<<<<<<< HEAD
 * [Learning Rust: Async Combinators](https://kerkour.com/rust-async-combinators)
-=======
-* \[video\] [Nine Rules for Elegant Rust Library APIs](https://www.youtube.com/watch?v=6-8-9ZV-2WQ)
->>>>>>> 45aba857
+
+* [video] [Nine Rules for Elegant Rust Library APIs](https://www.youtube.com/watch?v=6-8-9ZV-2WQ)
 
 ### Research
 
