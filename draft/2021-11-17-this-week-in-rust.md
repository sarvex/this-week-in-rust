--- conflicted
+++ resolved
@@ -56,11 +56,8 @@
 
 ### Miscellaneous
 
-<<<<<<< HEAD
 * [Day0 Podcast - Rust in the Web? A Special Guest and some Bad Crypto](https://dayzerosec.com/podcast/rust-in-the-web-a-special-guest-and-some-bad-crypto.html)
-=======
 * [1Password 8 arrives on Windows with a new design and big performance improvements](https://www.theverge.com/2021/11/16/22784996/1password-version-8-windows-release-download-features)
->>>>>>> 5849fd50
 
 ## Crate of the Week
 
