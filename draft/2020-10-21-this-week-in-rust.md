Title: This Week in Rust 361
Number: 361
Date: 2020-10-21
Category: This Week in Rust

Hello and welcome to another issue of *This Week in Rust*!
[Rust](http://rust-lang.org) is a systems language pursuing the trifecta: safety, concurrency, and speed.
This is a weekly summary of its progress and community.
Want something mentioned? Tweet us at [@ThisWeekInRust](https://twitter.com/ThisWeekInRust) or [send us a pull request](https://github.com/emberian/this-week-in-rust).
Want to get involved? [We love contributions](https://github.com/rust-lang/rust/blob/master/CONTRIBUTING.md).

*This Week in Rust* is openly developed [on GitHub](https://github.com/emberian/this-week-in-rust).
If you find any errors in this week's issue, [please submit a PR](https://github.com/emberian/this-week-in-rust/pulls).

# Updates from Rust Community

### Official

### Newsletters

### Tooling

### Observations/Thoughts

### Learn Simple Rust
[Arrays, vectors and slices in Rust](https://hashrust.com/blog/arrays-vectors-and-slices-in-rust/)

### Learn More Rust

### Project Updates

### Miscellaneous
<<<<<<< HEAD

* [Create Your Own PineTime Watch Face in Rust... And Publish on crates.io](https://lupyuen.github.io/pinetime-rust-mynewt/articles/watchface)

=======
* [Getting started with Datalog & Rust for program analysis](https://hexgolems.com/2020/10/getting-started-with-ddlog/)
>>>>>>> 2b3664c0
# Call for Blog Posts

The Rust Core Team wants input from the community!
If you haven't already, [read the official blog](https://blog.rust-lang.org/2020/09/03/Planning-2021-Roadmap.html) and submit a blog post - it will show up here!
Here are the wonderful submissions since the call for blog posts:

# Crate of the Week

This week's crate is [paste](https://crates.io/crates/paste), a macro to concatenate identifiers (which would otherwise be nightly only).

Thanks to [mark-i-m](https://users.rust-lang.org/t/crate-of-the-week/2704/825) for the suggestion!

[Submit your suggestions and votes for next week][submit_crate]!

[submit_crate]: https://users.rust-lang.org/t/crate-of-the-week/2704

# Call for Participation

Always wanted to contribute to open-source projects but didn't know where to start?
Every week we highlight some tasks from the Rust community for you to pick and get started!

* [GitUI: Good First Issue](https://github.com/extrawurst/gitui/issues?q=is%3Aissue+is%3Aopen+label%3A%22good+first+issue%22)

Some of these tasks may also have mentors available, visit the task page for more information.

* [this-week-in-rust: Very light font can be difficult to read](https://github.com/rust-lang/this-week-in-rust/issues/708)

If you are a Rust project owner and are looking for contributors, please submit tasks [here][guidelines].

[guidelines]: https://users.rust-lang.org/t/twir-call-for-participation/4821

# Updates from Rust Core

409 pull requests were [merged in the last week][merged]

[merged]: https://github.com/search?q=is%3Apr+org%3Arust-lang+is%3Amerged+merged%3A2020-10-05..2020-10-12

* [resolve: improve "try using the enum's variant"](https://github.com/rust-lang/rust/pull/77341)
* [Fix `LitKind`'s byte buffer to use refcounted slice](https://github.com/rust-lang/rust/pull/77560)
* [Replace `(Body, DefId)` with `Body` where possible](https://github.com/rust-lang/rust/pull/77552)
* [perf: `UninhabitedEnumBranching` avoid n²](https://github.com/rust-lang/rust/pull/77597)
* [Fix span for unicode escape suggestion](https://github.com/rust-lang/rust/pull/77587)
* [Implement `advance_by`, `advance_back_by` for `iter::Chain`](https://github.com/rust-lang/rust/pull/77594)
* [Add `PartialEq` impls for `Vec` ↔ `slice`](https://github.com/rust-lang/rust/pull/74194)
* [stdsimd: Use xor to implement `Neg::neg` for floats](https://github.com/rust-lang/stdsimd/pull/31)

## Rust Compiler Performance Triage

* [2020-10-13](https://github.com/rust-lang/rustc-perf/blob/master/triage/2020-10-13.md):
0 Regressions, 3 Improvements, 3 Mixed

Overall, fairly busy week, but without major regressions that need to be addressed.

See the [full report](https://github.com/rust-lang/rustc-perf/blob/master/triage/2020-10-13.md) for more.

## Approved RFCs

Changes to Rust follow the Rust [RFC (request for comments) process](https://github.com/rust-lang/rfcs#rust-rfcs). These
are the RFCs that were approved for implementation this week:

*No RFCs were approved this week.*

## Final Comment Period

Every week [the team](https://www.rust-lang.org/team.html) announces the
'final comment period' for RFCs and key PRs which are reaching a
decision. Express your opinions now.

### [RFCs](https://github.com/rust-lang/rfcs/labels/final-comment-period)
* [RFC: Promote aarch64-unknown-linux-gnu to a Tier-1 Rust target](https://github.com/rust-lang/rfcs/pull/2959)
* [Access to traits' associated functions and constants from trait objects](https://github.com/rust-lang/rfcs/pull/2886)

### [Tracking Issues & PRs](https://github.com/rust-lang/rust/labels/final-comment-period)

* [disposition: merge] [stabilize union with 'ManuallyDrop' fields and 'impl Drop for Union'](https://github.com/rust-lang/rust/pull/77547)
* [disposition: merge] [stop promoting union field accesses in 'const'](https://github.com/rust-lang/rust/pull/77526)
* [disposition: merge] [passes: `check_attr` on more targets](https://github.com/rust-lang/rust/pull/77015)
* [disposition: merge] [resolve: Do not put nonexistent crate `meta` into prelude](https://github.com/rust-lang/rust/pull/75802)
* [disposition: postpone][Tracking issue for experiments around coercions, generics, and Copy type ergonomics](https://github.com/rust-lang/rust/issues/44619)

## New RFCs


# Upcoming Events

### Online
* [Octover 15. Berlin, DE - Rust Hack and Learn - Berline.rs](https://www.meetup.com/opentechschool-berlin/events/txcprrybcnbtb/)
* [October 20. Denver, CO, US - Rust Denver - Data Science with Rust](https://www.meetup.com/Rust-Boulder-Denver/events/272996842/)
* [October 21. New York, NY, US - A Journey into the Nucleus at Dropbox with Parker Timmerman - Rust NYC](https://www.meetup.com/Rust-NYC/events/273887563)
* [October 21. Vancover, BC, CA - Rust Study/Hack/Hang-out night - Vancouver Rust](https://www.meetup.com/Vancouver-Rust/events/cxrtxrybcnbcc/)
* [October 22. Edinburgh, UK - Fluence: interface-types for server-side WebAssembly modules - Rust Edinburgh](https://www.meetup.com/rust-edi/events/273685985)
* [October 27. Dallas, TX, US - Last Tuesday - Dallas Rust](https://www.meetup.com/Dallas-Rust/events/jqxqwrybcnbkc/)

If you are running a Rust event please add it to the [calendar] to get
it mentioned here. Please remember to add a link to the event too.
Email the [Rust Community Team][community] for access.

[calendar]: https://www.google.com/calendar/embed?src=apd9vmbc22egenmtu5l6c5jbfc%40group.calendar.google.com
[community]: mailto:community-team@rust-lang.org

# Rust Jobs

*Tweet us at [@ThisWeekInRust](https://twitter.com/ThisWeekInRust) to get your job offers listed here!*

# Quote of the Week

> Just because Rust allows you to write super cool non-allocating zero-copy algorithms safely, doesn’t mean every algorithm you write should be super cool, zero-copy and non-allocating.

- [trentj on rust-users](https://users.rust-lang.org/t/feeling-rust-is-so-difficult/29962/15)

Thanks to [Nixon Enraght-Moony](https://users.rust-lang.org/t/twir-quote-of-the-week/328/948) for the suggestion!

[Please submit quotes and vote for next week!](https://users.rust-lang.org/t/twir-quote-of-the-week/328)

*This Week in Rust is edited by: [nellshamrell](https://github.com/nellshamrell), [llogiq](https://github.com/llogiq), and [cdmistman](https://github.com/cdmistman).*

<small>[Discuss on r/rust](https://www.reddit.com/r/rust/comments/iu3ge0/this_week_in_rust_356/)</small><|MERGE_RESOLUTION|>--- conflicted
+++ resolved
@@ -30,13 +30,9 @@
 ### Project Updates
 
 ### Miscellaneous
-<<<<<<< HEAD
+* [Create Your Own PineTime Watch Face in Rust... And Publish on crates.io](https://lupyuen.github.io/pinetime-rust-mynewt/articles/watchface)
+* [Getting started with Datalog & Rust for program analysis](https://hexgolems.com/2020/10/getting-started-with-ddlog/)
 
-* [Create Your Own PineTime Watch Face in Rust... And Publish on crates.io](https://lupyuen.github.io/pinetime-rust-mynewt/articles/watchface)
-
-=======
-* [Getting started with Datalog & Rust for program analysis](https://hexgolems.com/2020/10/getting-started-with-ddlog/)
->>>>>>> 2b3664c0
 # Call for Blog Posts
 
 The Rust Core Team wants input from the community!
