--- conflicted
+++ resolved
@@ -31,11 +31,8 @@
 * [video] [(Live Coding) Audio adventures in Rust: Spotify integration](https://youtu.be/5q4NB9WdYIo)
 
 ### Project Updates
-<<<<<<< HEAD
 * [oso, an open-source policy engine for authorization written in Rust](https://github.com/osohq/oso), released [version 0.7.0 of their authorization library for Rust projects!](https://docs.rs/oso/0.7.0/oso/)
-=======
 * ⚡️ [Dotenv-linter v2.2.0: find and fix problems in .env files](https://evrone.com/dotenv-linter-v220)
->>>>>>> 8a390e05
 
 ### Miscellaneous
 * [Create Your Own PineTime Watch Face in Rust... And Publish on crates.io](https://lupyuen.github.io/pinetime-rust-mynewt/articles/watchface)
