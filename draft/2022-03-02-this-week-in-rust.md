--- conflicted
+++ resolved
@@ -205,18 +205,16 @@
 
  * [Rust Programmer (Remote)](https://www.tangram.dev/jobs)
 
-*Tweet us at [@ThisWeekInRust](https://twitter.com/ThisWeekInRust) to get your job offers listed here!*
-
-<<<<<<< HEAD
+**LoanPASS**
+
+* [Full Stack Engineer, Rust + Typescript (Remote US)](https://loanpass.io/careerPage.html)
+
 **Kollider**
 
 * [Senior Frontend Engineer - Rust (Remote)](https://careers.kollider.xyz/senior-frontend-engineer/en)
 * [Junior Backend Engineer - Rust (Remote)](https://careers.kollider.xyz/junior-backend-engineer/en)
-=======
-**LoanPASS**
-
-* [Full Stack Engineer, Rust + Typescript (Remote US)](https://loanpass.io/careerPage.html)
->>>>>>> df605bfe
+
+*Tweet us at [@ThisWeekInRust](https://twitter.com/ThisWeekInRust) to get your job offers listed here!*
 
 # Quote of the Week
 
