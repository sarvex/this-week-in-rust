Title: This Week in Rust 353
Number: 353
Date: 2020-08-25
Category: This Week in Rust

Hello and welcome to another issue of *This Week in Rust*!
[Rust](http://rust-lang.org) is a systems language pursuing the trifecta: safety, concurrency, and speed.
This is a weekly summary of its progress and community.
Want something mentioned? Tweet us at [@ThisWeekInRust](https://twitter.com/ThisWeekInRust) or [send us a pull request](https://github.com/emberian/this-week-in-rust).
Want to get involved? [We love contributions](https://github.com/rust-lang/rust/blob/master/CONTRIBUTING.md).

*This Week in Rust* is openly developed [on GitHub](https://github.com/emberian/this-week-in-rust).
If you find any errors in this week's issue, [please submit a PR](https://github.com/emberian/this-week-in-rust/pulls).

Check out [this week's *This Week in Rust Podcast*](https://rustacean-station.org/episode/028-twir-352/)

# Updates from Rust Community

### Official

### Tooling

### Newsletters

### Observations/Thoughts

<<<<<<< HEAD
* [A Story of Rusty Containers, Queues, and the Role of Assumed Identity](https://dev.to/pnehrer/a-story-of-rusty-containers-queues-and-the-role-of-assumed-identity-kl2)
=======
* [As above, so below: Bare metal Rust generics](https://www.ecorax.net/as-above-so-below-1/)
>>>>>>> a9ee6a69

### Learn Standard Rust

### Learn More Rust

* [PL] [CrabbyBird #0 Pierwsza przygoda z Rustem i Godotem](https://postacnormalna.pl/pierwsza-przygoda-z-rustem-i-godotem/)
* [video][Build a Smart Bookmarking Tool with Rust and Rocket Video Series](https://www.youtube.com/playlist?list=PLzIwronG0sE56c6hDYOKW3-rPxmIyttoe)

### Project Updates

### Miscellaneous

# Crate of the Week

This week's crate is [pdf](https://github.com/pdf-rs/pdf), a crate for reading PDF files.

Thanks to [S3bk](https://users.rust-lang.org/t/crate-of-the-week/2704/806) for the suggestion!

[Submit your suggestions and votes for next week][submit_crate]!

[submit_crate]: https://users.rust-lang.org/t/crate-of-the-week/2704

# Call for Participation

Always wanted to contribute to open-source projects but didn't know where to start?
Every week we highlight some tasks from the Rust community for you to pick and get started!

Some of these tasks may also have mentors available, visit the task page for more information.

If you are a Rust project owner and are looking for contributors, please submit tasks [here][guidelines].

[guidelines]: https://users.rust-lang.org/t/twir-call-for-participation/4821

# Updates from Rust Core

292 pull requests were [merged in the last week][merged]

[merged]: https://github.com/search?q=is%3Apr+org%3Arust-lang+is%3Amerged+merged%3A2020-08-17..2020-08-24

* [remove fast path in reallocation for same layout sizes](https://github.com/rust-lang/rust/pull/75621)
* [missing doc examples lint improvements](https://github.com/rust-lang/rust/pull/75776)
* [promote missing_fragment_specifier to hard error](https://github.com/rust-lang/rust/pull/75516)
* [polymorphize: if any param in a predicate is used, then all are used](https://github.com/rust-lang/rust/pull/75595)
* [make `OnceCell<T>` transparent to dropck](https://github.com/rust-lang/rust/pull/75648)
* [don't panic in `Vec::shrink_to_fit`](https://github.com/rust-lang/rust/pull/75677)
* [improve codegen for `align_offset`](https://github.com/rust-lang/rust/pull/75600)
* [add `Arc::new_cyclic`](https://github.com/rust-lang/rust/pull/75505)
* [new zeroed slice](https://github.com/rust-lang/rust/pull/75171)
* [make `<*const T>::is_null` const fn](https://github.com/rust-lang/rust/pull/74940)
* [stabilize `ptr_offset_from`](https://github.com/rust-lang/rust/pull/74238)
* [use `min_specialization` in libcore](https://github.com/rust-lang/rust/pull/73565)
* [const floating point bitcasts and classification](https://github.com/rust-lang/rust/pull/72449)
* [compiler-builtins: add mips/mips64 compiler-rt fallbacks so that libgcc is not required](https://github.com/rust-lang/compiler-builtins/pull/341)
+ [pin-utils: deprecate unsafe pin projection macros](https://github.com/rust-lang/pin-utils/pull/33)
* [git2: fix dangling pointer in format_email](https://github.com/rust-lang/git2-rs/pull/614)
* [git2: add support for zlib-ng](https://github.com/rust-lang/git2-rs/pull/612)
* [cargo: remove unnecessary allocations](https://github.com/rust-lang/cargo/pull/8641)
* [rust-bindgen: do generate unnamed enums, as they can be referred to by members and others](https://github.com/rust-lang/rust-bindgen/pull/1882)

## Rust Compiler Performance Triage

* [2020-08-24](https://github.com/rust-lang/rustc-perf/blob/master/triage/2020-08-24.md):
  1 regression, 4 improvements.
  
  This week included a major speedup on optimized builds of real-world crates (up to 5%) as a result of the [upgrade to LLVM 11](https://github.com/rust-lang/rust/pull/73526#issuecomment-679374070).

## Approved RFCs

Changes to Rust follow the Rust [RFC (request for comments) process](https://github.com/rust-lang/rfcs#rust-rfcs). These
are the RFCs that were approved for implementation this week:

*No RFCs were approved this week.*

## Final Comment Period

Every week [the team](https://www.rust-lang.org/team.html) announces the
'final comment period' for RFCs and key PRs which are reaching a
decision. Express your opinions now.

### [RFCs](https://github.com/rust-lang/rfcs/labels/final-comment-period)

*No RFCs are currently in the final comment period.*

### [Tracking Issues & PRs](https://github.com/rust-lang/rust/labels/final-comment-period)

* [disposition: merge][Stabilize Range[Inclusive]::is_empty](https://github.com/rust-lang/rust/pull/75132)
* [disposition: merge][ stabilize ptr_offset_from](https://github.com/rust-lang/rust/pull/74238)

## New RFCs

*No new RFCs were proposed this week.*

# Upcoming Events

### Online
* [August 19. Vancouver, BC, CA - Vancouver Rust - Rust Study/Hack/Hang-out Night](https://www.meetup.com/Vancouver-Rust/events/vcgsvrybclbzb/)
* [August 20. RustConf](https://rustconf.com/)
* [September 08. Saarbrücken, DE - Rust-Saar Meetup `3u16.map_err(...)`](https://www.meetup.com/Rust-Saar/events/272522454/)

### North America
* [August 25. Dallas, TX, US - Dallas Rust - Last Tuesday](https://www.meetup.com/Dallas-Rust/events/nppvrrybclbhc/)

### Asia Pacific
* [August 18. Seoul, KR - Rust Meetup - Rust last 6 months review (also available on Zoom)](https://www.meetup.com/Rust-Seoul-Meetup/events/qfkdvrybclbxb/)

If you are running a Rust event please add it to the [calendar] to get
it mentioned here. Please remember to add a link to the event too.
Email the [Rust Community Team][community] for access.

[calendar]: https://www.google.com/calendar/embed?src=apd9vmbc22egenmtu5l6c5jbfc%40group.calendar.google.com
[community]: mailto:community-team@rust-lang.org

# Rust Jobs

*Tweet us at [@ThisWeekInRust](https://twitter.com/ThisWeekInRust) to get your job offers listed here!*

# Quote of the Week

> Rust is a very different beast for me. It is a *much* bigger and *much* more capable language. However, I've found that it is, in many ways, a lot more restrictive in how you can approach problems. I frequently find myself being perplexed at how to eloquently solve a problem. When I discover the idiomatic way of doing it I'm usually both blown away by the brilliance of it and a bit disheartened by how difficult it would be to come up with that solution by myself :-).

- [mikekchar on /r/rust](https://reddit.com/r/rust/comments/id8n8d/are_some_of_you_coming_from_javascript_ts/g27d3ni/)

Thanks to [Stephan Sokolow](https://users.rust-lang.org/t/twir-quote-of-the-week/328/931) for the suggestion!

[Please submit quotes and vote for next week!](https://users.rust-lang.org/t/twir-quote-of-the-week/328)

*This Week in Rust is edited by: [nellshamrell](https://github.com/nellshamrell), [llogiq](https://github.com/llogiq), and [cdmistman](https://github.com/cdmistman).*

<small>[Discuss on r/rust]()</small><|MERGE_RESOLUTION|>--- conflicted
+++ resolved
@@ -24,11 +24,8 @@
 
 ### Observations/Thoughts
 
-<<<<<<< HEAD
 * [A Story of Rusty Containers, Queues, and the Role of Assumed Identity](https://dev.to/pnehrer/a-story-of-rusty-containers-queues-and-the-role-of-assumed-identity-kl2)
-=======
 * [As above, so below: Bare metal Rust generics](https://www.ecorax.net/as-above-so-below-1/)
->>>>>>> a9ee6a69
 
 ### Learn Standard Rust
 
