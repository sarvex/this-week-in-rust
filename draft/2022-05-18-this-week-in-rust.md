--- conflicted
+++ resolved
@@ -188,15 +188,13 @@
 
 -->
 
-<<<<<<< HEAD
 **Spire Global**
 
 * [Software Engineer (Glasgow, UK, Remote UK, Luxembourg - Relocation Available)](https://spire.com/careers/job-openings/job/?gh_jid=4226230)
-=======
+
 **Parity**
 
 * [Several Rust Engineering Positions Available (Remote/Berlin/Lisbon/UK)](https://www.parity.io/jobs)
->>>>>>> 30aa74de
 
 *Tweet us at [@ThisWeekInRust](https://twitter.com/ThisWeekInRust) to get your job offers listed here!*
 
