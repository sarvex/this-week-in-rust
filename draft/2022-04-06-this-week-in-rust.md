Title: This Week in Rust 437
Number: 437
Date: 2022-04-06
Category: This Week in Rust

Hello and welcome to another issue of *This Week in Rust*!
[Rust](http://rust-lang.org) is a programming language empowering everyone to build reliable and efficient software.
This is a weekly summary of its progress and community.
Want something mentioned? Tweet us at [@ThisWeekInRust](https://twitter.com/ThisWeekInRust) or [send us a pull request](https://github.com/rust-lang/this-week-in-rust).
Want to get involved? [We love contributions](https://github.com/rust-lang/rust/blob/master/CONTRIBUTING.md).

*This Week in Rust* is openly developed [on GitHub](https://github.com/rust-lang/this-week-in-rust).
If you find any errors in this week's issue, [please submit a PR](https://github.com/rust-lang/this-week-in-rust/pulls).

## Updates from Rust Community

### Official

### Foundation

### Project/Tooling Updates

* [Slint (GUI crate) weekly update](https://slint-ui.com/thisweek/2022-04-05.html)
* [Fornjot (Code-CAD in Rust) - Weekly Dev Log - 2022-W13](https://www.fornjot.app/blog/weekly-dev-log/2022-w13/)
* [Introducing StarfishQL - visualizing the dependency network on crates.io](https://www.sea-ql.org/SeaORM/blog/2022-04-04-introducing-starfish-ql)
* [This week in Fluvio #27: the programmable streaming platform](https://www.fluvio.io/news/this-week-in-fluvio-0027/)
* [youki 0.0.3 has been released, with WASM support](https://github.com/containers/youki/releases/tag/v0.0.3)

### Observations/Thoughts
* [Tracking the James Webb Space Telescope](https://arachnoid.com/tracking_the_JWST/section2.html)
* [Qiskit now includes Rust for better performance](https://medium.com/qiskit/new-weve-started-using-rust-in-qiskit-for-better-performance-a3676433ca8c)

### Rust Walkthroughs

* [Rust's fearless concurrency in practice](https://kerkour.com/rust-fearless-concurrency)

### Research

### Miscellaneous
* [I assembled a Computer Science Curriculum that helps practice the acquired academic knowledge in Rust.](https://github.com/AbdesamedBendjeddou/Rusty-CS)

[Ferrous Systems and Espressif’s Rust Training on ESP32](https://www.espressif.com/en/news/ESP_RUST_training)

## Crate of the Week

This week's crate is [lapce](https://lapce.dev), a lightning-fast powerful code editor written in Rust.

llogiq is pretty pleased with his choice.

[Please submit your suggestions and votes for next week][submit_crate]!

[submit_crate]: https://users.rust-lang.org/t/crate-of-the-week/2704

## Call for Participation

Always wanted to contribute to open-source projects but didn't know where to start?
Every week we highlight some tasks from the Rust community for you to pick and get started!

Some of these tasks may also have mentors available, visit the task page for more information.

If you are a Rust project owner and are looking for contributors, please submit tasks [here][guidelines].

[guidelines]: https://users.rust-lang.org/t/twir-call-for-participation/4821

## Updates from the Rust Project

278 pull requests were [merged in the last week][merged]

[merged]: https://github.com/search?q=is%3Apr+org%3Arust-lang+is%3Amerged+merged%3A2022-03-21..2022-03-28

* [proc-macro: stop wrapping `ident` matchers into groups](https://github.com/rust-lang/rust/pull/92472)
* [debuginfo: fix debuginfo for `Box<T>` where `T` is unsized](https://github.com/rust-lang/rust/pull/95270)
* [better errors when a Copy impl on a Struct is not self-consistent](https://github.com/rust-lang/rust/pull/94249)
* [provide suggestion for missing `>` in a type parameter list](https://github.com/rust-lang/rust/pull/94495)
* [suggest constraining param for unary ops when missing trait impl](https://github.com/rust-lang/rust/pull/95197)
* [suggest replacing a field when using the same type](https://github.com/rust-lang/rust/pull/95396)
* [tell users that `||` operators are not currently supported in let chain expressions](https://github.com/rust-lang/rust/pull/95314)
* [diagnostics: correct generic bounds with doubled colon](https://github.com/rust-lang/rust/pull/95318)
* [diagnostics: do not give `Option::as_ref` suggestion for complex match](https://github.com/rust-lang/rust/pull/95127)
* [diagnostics: do not suggest `fn foo({ <body> }`](https://github.com/rust-lang/rust/pull/95220)
* [diagnostics: suggest missing comma in bad FRU syntax](https://github.com/rust-lang/rust/pull/94939)
* [fix function pointers of different param counts unifying](https://github.com/rust-lang/chalk/pull/759)
* [change Thir to lazily create constants](https://github.com/rust-lang/rust/pull/94876)
* [fix perf issue for auto trait selection](https://github.com/rust-lang/rust/pull/95333)
* [overlap inherent impls](https://github.com/rust-lang/rust/pull/95082)
* [more macro expansion optimizations](https://github.com/rust-lang/rust/pull/95259)
* [ignore doc comments in a declarative macro matcher](https://github.com/rust-lang/rust/pull/95390)
* [allow comparing `Vec`s with different allocators using `==`](https://github.com/rust-lang/rust/pull/93755)
* [stabilize `const_ptr_offset`](https://github.com/rust-lang/rust/pull/93957)
* [impl `From<&[T; N]>` and `From<&mut [T; N]>` for `Vec<T>`](https://github.com/rust-lang/rust/pull/95098)
* [resolve: do not build expensive suggestions if they are not actually used](https://github.com/rust-lang/rust/pull/95255)
* [codegen\_gcc: add `--release-sysroot` flag to `build.sh`](https://github.com/rust-lang/rustc_codegen_gcc/pull/143)
* [codegen\_gcc: don't pass `--target` in `cargo.sh`](https://github.com/rust-lang/rustc_codegen_gcc/pull/147)
* [clippy: check if `lhs < rhs` in modulos in `identity_op`](https://github.com/rust-lang/rust-clippy/pull/8519)
* [clippy: `map_identity` checks for needless `map_err`](https://github.com/rust-lang/rust-clippy/pull/8487)
* [clippy: `unnecessary_join` lint](https://github.com/rust-lang/rust-clippy/pull/8579)

### Rust Compiler Performance Triage

A mixed week: some minor regressions, but things overall improved for instruction counts.

Max RSS has gone up slightly over the past
[month](https://perf.rust-lang.org/?start=2022-03-01&end=2022-03-30&kind=percentfromfirst&stat=max-rss),
on the order of 0.5% regression according to benchmark summary. pnkfelix is
following up on that with rustc-perf team on
[zulip](https://rust-lang.zulipchat.com/#narrow/stream/247081-t-compiler.2Fperformance/topic/max-rss.20over.202022-03/near/277194155)

Triage done by **@pnkfelix**.
Revision range: [3ea44938..3e751467](https://perf.rust-lang.org/?start=3ea44938e21f0de8ae7d4f6399a8a30f97867c70&end=3e7514670db841a7f0d7656f3b13b1c8b2c11599&absolute=false&stat=instructions%3Au)

4 Regressions, 5 Improvements, 4 Mixed; 3 of them in rollups
63 comparisons made in total

[Full report here](https://github.com/rust-lang/rustc-perf/blob/master/triage/2022-03-30.md)

### [Approved RFCs](https://github.com/rust-lang/rfcs/commits/master)

Changes to Rust follow the Rust [RFC (request for comments) process](https://github.com/rust-lang/rfcs#rust-rfcs). These
are the RFCs that were approved for implementation this week:

* *No RFCs were approved this week.*

### Final Comment Period

Every week [the team](https://www.rust-lang.org/team.html) announces the
'final comment period' for RFCs and key PRs which are reaching a
decision. Express your opinions now.

#### [RFCs](https://github.com/rust-lang/rfcs/labels/final-comment-period)

* [disposition: merge] [New Rust attribute to support embedding debugger visualizers](https://github.com/rust-lang/rfcs/pull/3191)

#### [Tracking Issues & PRs](https://github.com/rust-lang/rust/issues?q=is%3Aopen+label%3Afinal-comment-period+sort%3Aupdated-desc)

* [disposition: merge] [Tracking Issue for RFC 3107: derive_default_enum](https://github.com/rust-lang/rust/issues/87517)
* [disposition: merge] [Tracking Issue for scoped threads](https://github.com/rust-lang/rust/issues/93203)
* [disposition: merge] [Tracking Issue for windows_process_extensions_raw_arg](https://github.com/rust-lang/rust/issues/92939)

### [New and Updated RFCs](https://github.com/rust-lang/rfcs/pulls)

* [new] [RFC: Interrupt calling conventions](https://github.com/rust-lang/rfcs/pull/3246)

## Upcoming Events

Rusty Events between 2022-04-06 - 2022-05-04 🦀

### Virtual

* 2022-04-06 | Egg Harbor City, NJ, US | [Neighborhood Math Club](https://www.meetup.com/neighborhood-math-club/)
    * [**The Early Rustacean Gets The Worm!**](https://www.meetup.com/neighborhood-math-club/events/kpgpssydcgbjb/)
* 2022-04-06 | Indianapolis, IN, US | [Indy Rust](https://www.meetup.com/indyrs/)
    * [**Indy.rs - with Social Distancing**](https://www.meetup.com/indyrs/events/qwtdjsydcgbjb/)
* 2022-04-06 | Philadelphia, PA, US | [Rust Philly (Rust Philadelphia)](https://www.meetup.com/RustPhilly/)
    * [**Remote Book Club: Rust for Rustaceans Chapter Discussion**](https://www.meetup.com/RustPhilly/events/qnxdtsydcgbjb/)
* 2022-04-07 | Nürnberg, DE | [Rust Nuremberg](https://www.meetup.com/rust-noris/)
    * [**Rust Nürnberg online #12**](https://www.meetup.com/rust-noris/events/zgfnssydcgbsb/)
* 2022-04-11 | Philadelphia, PA, US | [Rust Philly (Rust Philadelphia)](https://www.meetup.com/RustPhilly/)
    * [**Mob Programming: Rome Tools**](https://www.meetup.com/RustPhilly/events/bgqgtsydcgbpb/)
* 2022-04-11 | Seattle, WA, US | [Seattle Rust Meetup](https://www.meetup.com/Seattle-Rust-Meetup/)
    * [**Monthly Meetup**](https://www.meetup.com/Seattle-Rust-Meetup/events/gskksrydcgbqb/)
* 2022-04-12 | Berlin, DE | [OpenTechSchool Berlin](https://www.meetup.com/opentechschool-berlin/)
    * [**Rust Hack and Learn**](https://www.meetup.com/opentechschool-berlin/events/284399977/)
* 2022-04-12 | Dallas, TX, US | [Dallas Rust](https://www.meetup.com/Dallas-Rust/)
    * [**Second Tuesday**](https://www.meetup.com/Dallas-Rust/events/vqtjcsydcgbqb/)
* 2022-04-12 | Rostock, DE | [Altow Academy](https://www.meetup.com/altow-academy/)
    * [**6. Rust Meetup Rostock**](https://www.meetup.com/altow-academy/events/283819122)
* 2022-04-12 | Saarbrücken, DE | [Rust-Saar](https://www.meetup.com/Rust-Saar/)
    * [**Meetup: 20u16**](https://www.meetup.com/Rust-Saar/events/284753673/)
* 2022-04-13 | Boulder, CO, US | [Boulder Elixir and Rust](https://www.meetup.com/boulder-elixir-rust/)
    * [**Monthly Meetup**](https://www.meetup.com/boulder-elixir-rust/events/zvxcsrydcgbrb/)
* 2022-04-13 | Egg Harbor City, NJ, US | [Neighborhood Math Club](https://www.meetup.com/neighborhood-math-club/)
    * [**The Early Rustacean Gets The Worm!**](https://www.meetup.com/neighborhood-math-club/events/kpgpssydcgbrb/)
* 2022-04-13 | Munich, DE | [Rust Munich](https://www.meetup.com/rust-munich/)
    * [**Rust Munich 2022 / 1 - hybrid**](https://www.meetup.com/rust-munich/events/283790509/)
* 2022-04-14 | Stuttgart, DE | [Rust Community Stuttgart](https://www.meetup.com/Rust-Community-Stuttgart/)
    * [**Rust-Meetup**](https://www.meetup.com/Rust-Community-Stuttgart/events/swgrssydcgbsb/)
* 2022-04-18 | Philadelphia, PA, US | [Rust Philly (Rust Philadelphia)](https://www.meetup.com/RustPhilly/)
    * [**Mob Programming: Rome Tools**](https://www.meetup.com/RustPhilly/events/bgqgtsydcgbxb/)
* 2022-04-19 | Washington, DC, US | [Rust DC](https://www.meetup.com/RustDC/)
    * [**Mid-month Rustful**](https://www.meetup.com/RustDC/events/vdhxgsydcgbzb/)
* 2022-04-20 | Philadelphia, PA, US | [Rust Philly (Rust Philadelphia)](https://www.meetup.com/RustPhilly/)
    * [**Remote Book Club: Rust for Rustaceans Chapter Discussion**](https://www.meetup.com/RustPhilly/events/284644487)
* 2022-04-20 | San Diego, CA, US | [San Diego Rust](https://www.meetup.com/San-Diego-Rust/)
    * [**San Diego Rust April 2022 Tele-Meetup**](https://www.meetup.com/San-Diego-Rust/events/284705301/)
* 2022-04-20 | Vancouver, BC, CA | [Vancouver Rust](https://www.meetup.com/Vancouver-Rust/)
    * [**Rust Movie/Study/Hack/Hang-out night**](https://www.meetup.com/Vancouver-Rust/events/nwcmpsydcgbbc/)
* 2022-04-21 | Charlottesville, VA, US | [Charlottesville Rust Meetup](https://www.meetup.com/Charlottesville-Rust-Meetup/)
    * [**The Rusty Boss--directing the world with Rust, Bluetooth, and a Raspberry Pi**](https://www.meetup.com/Charlottesville-Rust-Meetup/events/284922970)
* 2022-04-23 | Various - EMEA | [Rustfest](https://rustfest.world/)
    * [**Rust EMEA Conference**](https://rustfest.world/news/twirf-latam-emea-announcement)
* 2022-04-26 | Berlin, DE | [OpenTechSchool Berlin](https://www.meetup.com/opentechschool-berlin/)
    * [**Rust Hack and Learn**](https://www.meetup.com/opentechschool-berlin/events/284399979/)
* 2022-04-27 | Stuttgart, DE | [Rust Community Stuttgart](https://www.meetup.com/Rust-Community-Stuttgart/)
    * [**Rust-Meetup**](https://www.meetup.com/Rust-Community-Stuttgart/events/qwgrssydcgbkc/)
* 2022-05-03 | Buffalo, NY, US | [Buffalo Rust Meetup](https://www.meetup.com/Buffalo-Rust-Meetup/)
    * [**Buffalo Rust User Group, First Tuesdays**](https://www.meetup.com/Buffalo-Rust-Meetup/events/284996307/)

### Europe
* 2022-04-06 | Amsterdam, NL | [Rust Developers Amsterdam Group, Part of Rust Amsterdam Network](https://www.meetup.com/rust-amsterdam-group/) | [Alt link](https://www.meetup.com/pro/rust-amsterdam-network/)
    * [**Rust Developer Meetup: Serverless Rust and Rust on a Pi**](https://www.meetup.com/rust-amsterdam-group/events/284647946/)
* 2022-04-06 | Bristol, UK | [Rust Bristol](https://www.meetup.com/rust-bristol/)
    * [**Rust Bristol 🦀 Kickoff (1/2) - Intro & Embedded**](https://www.meetup.com/rust-bristol/events/284703797/)
* 2022-04-12 | Berlin, DE | [Rust Berlin](https://www.meetup.com/Rust-Berlin/)
    * [**Rust and Tell - an onsite event**](https://www.meetup.com/Rust-Berlin/events/284512764/) | [**Alt Link**](https://berline.rs/2022/04/12/rust-and-tell.html)
* 2022-04-13 | Munich, DE | [Rust Munich](https://www.meetup.com/rust-munich/)
    * [**Rust Munich 2022 / 1 - hybrid**](https://www.meetup.com/rust-munich/events/283790509/)
* 2022-04-13 | Paris, FR | [Stockly](https://www.welcometothejungle.com/fr/companies/stockly-1)
    * [**Rust Meetup in Paris - hosted by Stockly, Qovery & Meilisearch**](https://www.eventbrite.com/e/rust-meetup-in-paris-hosted-by-stockly-qovery-meilisearch-tickets-277690869867)
* 2022-04-14 | Cambridge, UK | [Cambridge Rust Meetup](https://www.meetup.com/Cambridge-Rust-Meetup/)
    * [**Cambridge Rust Reboot 2**](https://www.meetup.com/Cambridge-Rust-Meetup/events/284505361/)
* 2022-04-19 | Bristol, UK | [Rust Bristol](https://www.meetup.com/rust-bristol/)
    * [**Rust Bristol 🦀 Kickoff (2/2)**](https://www.meetup.com/rust-bristol/events/284704573/)

### North America
* 2022-04-13 | Atlanta, GA, US | [Rust ATL](https://www.meetup.com/Rust-ATL/)
    * [**Grab a beer with fellow Rustaceans**](https://www.meetup.com/Rust-ATL/events/pczdssydcgbrb/)
* 2022-04-14 | Columbus, OH, US | [Columbus Rust Society](https://www.meetup.com/columbus-rs/)
    * [**Monthly Meeting**](https://www.meetup.com/columbus-rs/events/dpkhgrydcgbsb/)
* 2022-04-19 | San Francisco, CA, US | [San Francisco Rust Study Group](https://www.meetup.com/san-francisco-rust-study-group/)
    * [**Rust Hacking in Person**](https://www.meetup.com/san-francisco-rust-study-group/events/wjkjssydcgbzb/)
* 2022-04-27 | Boston, MA, US | [Boston Rust Meetup](https://www.meetup.com/BostonRust/)
    * [**Boston Rust Meetup at Amazon**](https://www.meetup.com/BostonRust/events/284808948)

### Oceania
* 2022-04-21 | Melbourne, AUS | [Rust Melbourne](https://www.meetup.com/Rust-Melbourne/)
    * [**Rust Melbourne is back!**](https://www.meetup.com/Rust-Melbourne/events/284327357/)

If you are running a Rust event please add it to the [calendar] to get
it mentioned here. Please remember to add a link to the event too.
Email the [Rust Community Team][community] for access.

[calendar]: https://www.google.com/calendar/embed?src=apd9vmbc22egenmtu5l6c5jbfc%40group.calendar.google.com
[community]: mailto:community-team@rust-lang.org

# Rust Jobs

<<<<<<< HEAD
**NXLog**

* [Rust Developer (Remote, Europe or worldwide)](https://application.nxlog.org/jobs/detail/rust-developer-39)

=======
**Timescale**

* [Senior Rust Engineer - TimescaleDB Toolkit (Remote: UTC-5 to UTC-8)](https://www.timescale.com/careers/5920911002?gh_jid=5920911002)
>>>>>>> 6e077443

*Tweet us at [@ThisWeekInRust](https://twitter.com/ThisWeekInRust) to get your job offers listed here!*

# Quote of the Week

> All that to say that Rust does precisely this great job at decoupling some of these notions that have been, historically, quite tangled for a while; and for those used to that environment with everything muddied, it can be a bit hard to take a step back and rethink these distinctions that Rust makes.

– [Daniel H-M on rust-users](https://users.rust-lang.org/t/a-better-term-than-thread-safe/73199/4)

Thanks to [H2CO3](https://users.rust-lang.org/t/twir-quote-of-the-week/328/1200) for the suggestion!

[Please submit quotes and vote for next week!](https://users.rust-lang.org/t/twir-quote-of-the-week/328)

*This Week in Rust is edited by: [nellshamrell](https://github.com/nellshamrell), [llogiq](https://github.com/llogiq), [cdmistman](https://github.com/cdmistman), [ericseppanen](https://github.com/ericseppanen), [extrawurst](https://github.com/extrawurst), [andrewpollack](https://github.com/andrewpollack), [U007D](https://github.com/U007D), [kolharsam](https://github.com/kolharsam), [joelmarcey](https://github.com/joelmarcey), [mariannegoldin](https://github.com/mariannegoldin).*

*Email list hosting is sponsored by [The Rust Foundation](https://foundation.rust-lang.org/)*

<small>[Discuss on r/rust](https://www.reddit.com/r/rust/comments/k5nsab/this_week_in_rust_367/)</small><|MERGE_RESOLUTION|>--- conflicted
+++ resolved
@@ -234,16 +234,13 @@
 
 # Rust Jobs
 
-<<<<<<< HEAD
 **NXLog**
 
 * [Rust Developer (Remote, Europe or worldwide)](https://application.nxlog.org/jobs/detail/rust-developer-39)
 
-=======
 **Timescale**
 
 * [Senior Rust Engineer - TimescaleDB Toolkit (Remote: UTC-5 to UTC-8)](https://www.timescale.com/careers/5920911002?gh_jid=5920911002)
->>>>>>> 6e077443
 
 *Tweet us at [@ThisWeekInRust](https://twitter.com/ThisWeekInRust) to get your job offers listed here!*
 
