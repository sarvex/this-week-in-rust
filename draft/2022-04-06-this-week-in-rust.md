Title: This Week in Rust 437
Number: 437
Date: 2022-04-06
Category: This Week in Rust

Hello and welcome to another issue of *This Week in Rust*!
[Rust](http://rust-lang.org) is a programming language empowering everyone to build reliable and efficient software.
This is a weekly summary of its progress and community.
Want something mentioned? Tweet us at [@ThisWeekInRust](https://twitter.com/ThisWeekInRust) or [send us a pull request](https://github.com/rust-lang/this-week-in-rust).
Want to get involved? [We love contributions](https://github.com/rust-lang/rust/blob/master/CONTRIBUTING.md).

*This Week in Rust* is openly developed [on GitHub](https://github.com/rust-lang/this-week-in-rust).
If you find any errors in this week's issue, [please submit a PR](https://github.com/rust-lang/this-week-in-rust/pulls).

## Updates from Rust Community

### Official

### Foundation

### Project/Tooling Updates

* [Slint (GUI crate) weekly update](https://slint-ui.com/thisweek/2022-04-05.html)
* [Fornjot (Code-CAD in Rust) - Weekly Dev Log - 2022-W13](https://www.fornjot.app/blog/weekly-dev-log/2022-w13/)
* [Introducing StarfishQL - visualizing the dependency network on crates.io](https://www.sea-ql.org/SeaORM/blog/2022-04-04-introducing-starfish-ql)
* [This week in Fluvio #27: the programmable streaming platform](https://www.fluvio.io/news/this-week-in-fluvio-0027/)
* [youki 0.0.3 has been released, with WASM support](https://github.com/containers/youki/releases/tag/v0.0.3)
* [Coppers - A test harness that measures the energy usage of your Rust projects](https://github.com/ThijsRay/coppers)

### Observations/Thoughts
* [Tracking the James Webb Space Telescope](https://arachnoid.com/tracking_the_JWST/section2.html)
* [Qiskit now includes Rust for better performance](https://medium.com/qiskit/new-weve-started-using-rust-in-qiskit-for-better-performance-a3676433ca8c)

### Rust Walkthroughs

* [Rust's fearless concurrency in practice](https://kerkour.com/rust-fearless-concurrency)

### Research

### Miscellaneous
* [I assembled a Computer Science Curriculum that helps practice the acquired academic knowledge in Rust.](https://github.com/AbdesamedBendjeddou/Rusty-CS)
* [Ferrous Systems and Espressif’s Rust Training on ESP32](https://www.espressif.com/en/news/ESP_RUST_training)

## Crate of the Week

This week's crate is [lapce](https://lapce.dev), a lightning-fast powerful code editor written in Rust.

llogiq is pretty pleased with his choice.

[Please submit your suggestions and votes for next week][submit_crate]!

[submit_crate]: https://users.rust-lang.org/t/crate-of-the-week/2704

## Call for Participation

Always wanted to contribute to open-source projects but didn't know where to start?
Every week we highlight some tasks from the Rust community for you to pick and get started!

Some of these tasks may also have mentors available, visit the task page for more information.

If you are a Rust project owner and are looking for contributors, please submit tasks [here][guidelines].

[guidelines]: https://users.rust-lang.org/t/twir-call-for-participation/4821

## Updates from the Rust Project

278 pull requests were [merged in the last week][merged]

[merged]: https://github.com/search?q=is%3Apr+org%3Arust-lang+is%3Amerged+merged%3A2022-03-21..2022-03-28

* [proc-macro: stop wrapping `ident` matchers into groups](https://github.com/rust-lang/rust/pull/92472)
* [debuginfo: fix debuginfo for `Box<T>` where `T` is unsized](https://github.com/rust-lang/rust/pull/95270)
* [better errors when a Copy impl on a Struct is not self-consistent](https://github.com/rust-lang/rust/pull/94249)
* [provide suggestion for missing `>` in a type parameter list](https://github.com/rust-lang/rust/pull/94495)
* [suggest constraining param for unary ops when missing trait impl](https://github.com/rust-lang/rust/pull/95197)
* [suggest replacing a field when using the same type](https://github.com/rust-lang/rust/pull/95396)
* [tell users that `||` operators are not currently supported in let chain expressions](https://github.com/rust-lang/rust/pull/95314)
* [diagnostics: correct generic bounds with doubled colon](https://github.com/rust-lang/rust/pull/95318)
* [diagnostics: do not give `Option::as_ref` suggestion for complex match](https://github.com/rust-lang/rust/pull/95127)
* [diagnostics: do not suggest `fn foo({ <body> }`](https://github.com/rust-lang/rust/pull/95220)
* [diagnostics: suggest missing comma in bad FRU syntax](https://github.com/rust-lang/rust/pull/94939)
* [fix function pointers of different param counts unifying](https://github.com/rust-lang/chalk/pull/759)
* [change Thir to lazily create constants](https://github.com/rust-lang/rust/pull/94876)
* [fix perf issue for auto trait selection](https://github.com/rust-lang/rust/pull/95333)
* [overlap inherent impls](https://github.com/rust-lang/rust/pull/95082)
* [more macro expansion optimizations](https://github.com/rust-lang/rust/pull/95259)
* [ignore doc comments in a declarative macro matcher](https://github.com/rust-lang/rust/pull/95390)
* [allow comparing `Vec`s with different allocators using `==`](https://github.com/rust-lang/rust/pull/93755)
* [stabilize `const_ptr_offset`](https://github.com/rust-lang/rust/pull/93957)
* [impl `From<&[T; N]>` and `From<&mut [T; N]>` for `Vec<T>`](https://github.com/rust-lang/rust/pull/95098)
* [resolve: do not build expensive suggestions if they are not actually used](https://github.com/rust-lang/rust/pull/95255)
* [codegen\_gcc: add `--release-sysroot` flag to `build.sh`](https://github.com/rust-lang/rustc_codegen_gcc/pull/143)
* [codegen\_gcc: don't pass `--target` in `cargo.sh`](https://github.com/rust-lang/rustc_codegen_gcc/pull/147)
* [clippy: check if `lhs < rhs` in modulos in `identity_op`](https://github.com/rust-lang/rust-clippy/pull/8519)
* [clippy: `map_identity` checks for needless `map_err`](https://github.com/rust-lang/rust-clippy/pull/8487)
* [clippy: `unnecessary_join` lint](https://github.com/rust-lang/rust-clippy/pull/8579)

### Rust Compiler Performance Triage

A somewhat quiet week with only a few improvements and regressions, but with improvements ever so slightly edging out regressions. The biggest regression was in a rollup which makes investigation difficult though it looks like its in trait resolution which impacts crates that do a lot of that such as diesel. The biggest improvement comes from work done by the performance team (more specifically @nnethercote) to improve `macro_rules` parsing which can lead to sizeable performance gains for crates using the ["token munching"](https://danielkeep.github.io/tlborm/book/pat-incremental-tt-munchers.html) pattern in `macro_rules`.

Triage done by **@rylev**.
Revision range: [3e75146..949b98c](https://perf.rust-lang.org/?start=3e7514670db841a7f0d7656f3b13b1c8b2c11599&end=949b98cab8a186b98bf87e64374b8d0848c55271&absolute=false&stat=instructions%3Au)

2 Regressions, 2 Improvements, 1 Mixed; 2 of them in rollups
37 comparisons made in total

[Full report here](https://github.com/rust-lang/rustc-perf/blob/master/triage/2022-04-05.md)

### [Approved RFCs](https://github.com/rust-lang/rfcs/commits/master)

Changes to Rust follow the Rust [RFC (request for comments) process](https://github.com/rust-lang/rfcs#rust-rfcs). These
are the RFCs that were approved for implementation this week:

* [Cargo authenticating users without sending secrets over the network](https://github.com/rust-lang/rfcs/pull/3231)

### Final Comment Period

Every week [the team](https://www.rust-lang.org/team.html) announces the
'final comment period' for RFCs and key PRs which are reaching a
decision. Express your opinions now.

#### [RFCs](https://github.com/rust-lang/rfcs/labels/final-comment-period)

* [disposition: merge] [Allow using for<'a> syntax when declaring closures](https://github.com/rust-lang/rfcs/pull/3216)

#### [Tracking Issues & PRs](https://github.com/rust-lang/rust/issues?q=is%3Aopen+label%3Afinal-comment-period+sort%3Aupdated-desc)

* [disposition: merge] [\[let_chains\] Forbid let inside parentheses](https://github.com/rust-lang/rust/issues/87517)

### [New and Updated RFCs](https://github.com/rust-lang/rfcs/pulls)

* [new] [RFC: multiple_crate_versions](https://github.com/rust-lang/rfcs/pull/3251)

## Upcoming Events

Rusty Events between 2022-04-06 - 2022-05-04 🦀

### Virtual

* 2022-04-06 | Egg Harbor City, NJ, US | [Neighborhood Math Club](https://www.meetup.com/neighborhood-math-club/)
    * [**The Early Rustacean Gets The Worm!**](https://www.meetup.com/neighborhood-math-club/events/kpgpssydcgbjb/)
* 2022-04-06 | Indianapolis, IN, US | [Indy Rust](https://www.meetup.com/indyrs/)
    * [**Indy.rs - with Social Distancing**](https://www.meetup.com/indyrs/events/qwtdjsydcgbjb/)
* 2022-04-06 | Philadelphia, PA, US | [Rust Philly (Rust Philadelphia)](https://www.meetup.com/RustPhilly/)
    * [**Remote Book Club: Rust for Rustaceans Chapter Discussion**](https://www.meetup.com/RustPhilly/events/qnxdtsydcgbjb/)
* 2022-04-07 | Nürnberg, DE | [Rust Nuremberg](https://www.meetup.com/rust-noris/)
    * [**Rust Nürnberg online #12**](https://www.meetup.com/rust-noris/events/zgfnssydcgbsb/)
* 2022-04-11 | Philadelphia, PA, US | [Rust Philly (Rust Philadelphia)](https://www.meetup.com/RustPhilly/)
    * [**Mob Programming: Rome Tools**](https://www.meetup.com/RustPhilly/events/bgqgtsydcgbpb/)
* 2022-04-11 | Seattle, WA, US | [Seattle Rust Meetup](https://www.meetup.com/Seattle-Rust-Meetup/)
    * [**Monthly Meetup**](https://www.meetup.com/Seattle-Rust-Meetup/events/gskksrydcgbqb/)
* 2022-04-12 | Berlin, DE | [OpenTechSchool Berlin](https://www.meetup.com/opentechschool-berlin/)
    * [**Rust Hack and Learn**](https://www.meetup.com/opentechschool-berlin/events/284399977/)
* 2022-04-12 | Dallas, TX, US | [Dallas Rust](https://www.meetup.com/Dallas-Rust/)
    * [**Second Tuesday**](https://www.meetup.com/Dallas-Rust/events/vqtjcsydcgbqb/)
* 2022-04-12 | Rostock, DE | [Altow Academy](https://www.meetup.com/altow-academy/)
    * [**6. Rust Meetup Rostock**](https://www.meetup.com/altow-academy/events/283819122)
* 2022-04-12 | Saarbrücken, DE | [Rust-Saar](https://www.meetup.com/Rust-Saar/)
    * [**Meetup: 20u16**](https://www.meetup.com/Rust-Saar/events/284753673/)
* 2022-04-13 | Boulder, CO, US | [Boulder Elixir and Rust](https://www.meetup.com/boulder-elixir-rust/)
    * [**Monthly Meetup**](https://www.meetup.com/boulder-elixir-rust/events/zvxcsrydcgbrb/)
* 2022-04-13 | Egg Harbor City, NJ, US | [Neighborhood Math Club](https://www.meetup.com/neighborhood-math-club/)
    * [**The Early Rustacean Gets The Worm!**](https://www.meetup.com/neighborhood-math-club/events/kpgpssydcgbrb/)
* 2022-04-13 | Munich, DE | [Rust Munich](https://www.meetup.com/rust-munich/)
    * [**Rust Munich 2022 / 1 - hybrid**](https://www.meetup.com/rust-munich/events/283790509/)
* 2022-04-14 | Stuttgart, DE | [Rust Community Stuttgart](https://www.meetup.com/Rust-Community-Stuttgart/)
    * [**Rust-Meetup**](https://www.meetup.com/Rust-Community-Stuttgart/events/swgrssydcgbsb/)
* 2022-04-18 | Philadelphia, PA, US | [Rust Philly (Rust Philadelphia)](https://www.meetup.com/RustPhilly/)
    * [**Mob Programming: Rome Tools**](https://www.meetup.com/RustPhilly/events/bgqgtsydcgbxb/)
* 2022-04-19 | Washington, DC, US | [Rust DC](https://www.meetup.com/RustDC/)
    * [**Mid-month Rustful**](https://www.meetup.com/RustDC/events/vdhxgsydcgbzb/)
* 2022-04-20 | Philadelphia, PA, US | [Rust Philly (Rust Philadelphia)](https://www.meetup.com/RustPhilly/)
    * [**Remote Book Club: Rust for Rustaceans Chapter Discussion**](https://www.meetup.com/RustPhilly/events/284644487)
* 2022-04-20 | San Diego, CA, US | [San Diego Rust](https://www.meetup.com/San-Diego-Rust/)
    * [**San Diego Rust April 2022 Tele-Meetup**](https://www.meetup.com/San-Diego-Rust/events/284705301/)
* 2022-04-20 | Vancouver, BC, CA | [Vancouver Rust](https://www.meetup.com/Vancouver-Rust/)
    * [**Rust Movie/Study/Hack/Hang-out night**](https://www.meetup.com/Vancouver-Rust/events/nwcmpsydcgbbc/)
* 2022-04-21 | Charlottesville, VA, US | [Charlottesville Rust Meetup](https://www.meetup.com/Charlottesville-Rust-Meetup/)
    * [**The Rusty Boss--directing the world with Rust, Bluetooth, and a Raspberry Pi**](https://www.meetup.com/Charlottesville-Rust-Meetup/events/284922970)
* 2022-04-23 | Various - EMEA | [Rustfest](https://rustfest.world/)
    * [**Rust EMEA Conference**](https://rustfest.world/news/twirf-latam-emea-announcement)
* 2022-04-26 | Berlin, DE | [OpenTechSchool Berlin](https://www.meetup.com/opentechschool-berlin/)
    * [**Rust Hack and Learn**](https://www.meetup.com/opentechschool-berlin/events/284399979/)
* 2022-04-27 | Stuttgart, DE | [Rust Community Stuttgart](https://www.meetup.com/Rust-Community-Stuttgart/)
    * [**Rust-Meetup**](https://www.meetup.com/Rust-Community-Stuttgart/events/qwgrssydcgbkc/)
* 2022-05-03 | Buffalo, NY, US | [Buffalo Rust Meetup](https://www.meetup.com/Buffalo-Rust-Meetup/)
    * [**Buffalo Rust User Group, First Tuesdays**](https://www.meetup.com/Buffalo-Rust-Meetup/events/284996307/)

### Europe
* 2022-04-06 | Amsterdam, NL | [Rust Developers Amsterdam Group, Part of Rust Amsterdam Network](https://www.meetup.com/rust-amsterdam-group/) | [Alt link](https://www.meetup.com/pro/rust-amsterdam-network/)
    * [**Rust Developer Meetup: Serverless Rust and Rust on a Pi**](https://www.meetup.com/rust-amsterdam-group/events/284647946/)
* 2022-04-06 | Bristol, UK | [Rust Bristol](https://www.meetup.com/rust-bristol/)
    * [**Rust Bristol 🦀 Kickoff (1/2) - Intro & Embedded**](https://www.meetup.com/rust-bristol/events/284703797/)
* 2022-04-12 | Berlin, DE | [Rust Berlin](https://www.meetup.com/Rust-Berlin/)
    * [**Rust and Tell - an onsite event**](https://www.meetup.com/Rust-Berlin/events/284512764/) | [**Alt Link**](https://berline.rs/2022/04/12/rust-and-tell.html)
* 2022-04-13 | Munich, DE | [Rust Munich](https://www.meetup.com/rust-munich/)
    * [**Rust Munich 2022 / 1 - hybrid**](https://www.meetup.com/rust-munich/events/283790509/)
* 2022-04-13 | Paris, FR | [Stockly](https://www.welcometothejungle.com/fr/companies/stockly-1)
    * [**Rust Meetup in Paris - hosted by Stockly, Qovery & Meilisearch**](https://www.eventbrite.com/e/rust-meetup-in-paris-hosted-by-stockly-qovery-meilisearch-tickets-277690869867)
* 2022-04-14 | Cambridge, UK | [Cambridge Rust Meetup](https://www.meetup.com/Cambridge-Rust-Meetup/)
    * [**Cambridge Rust Reboot 2**](https://www.meetup.com/Cambridge-Rust-Meetup/events/284505361/)
* 2022-04-19 | Bristol, UK | [Rust Bristol](https://www.meetup.com/rust-bristol/)
    * [**Rust Bristol 🦀 Kickoff (2/2)**](https://www.meetup.com/rust-bristol/events/284704573/)

### North America
* 2022-04-13 | Atlanta, GA, US | [Rust ATL](https://www.meetup.com/Rust-ATL/)
    * [**Grab a beer with fellow Rustaceans**](https://www.meetup.com/Rust-ATL/events/pczdssydcgbrb/)
* 2022-04-14 | Columbus, OH, US | [Columbus Rust Society](https://www.meetup.com/columbus-rs/)
    * [**Monthly Meeting**](https://www.meetup.com/columbus-rs/events/dpkhgrydcgbsb/)
* 2022-04-19 | San Francisco, CA, US | [San Francisco Rust Study Group](https://www.meetup.com/san-francisco-rust-study-group/)
    * [**Rust Hacking in Person**](https://www.meetup.com/san-francisco-rust-study-group/events/wjkjssydcgbzb/)
* 2022-04-27 | Boston, MA, US | [Boston Rust Meetup](https://www.meetup.com/BostonRust/)
    * [**Boston Rust Meetup at Amazon**](https://www.meetup.com/BostonRust/events/284808948)

### Oceania
* 2022-04-21 | Melbourne, AUS | [Rust Melbourne](https://www.meetup.com/Rust-Melbourne/)
    * [**Rust Melbourne is back!**](https://www.meetup.com/Rust-Melbourne/events/284327357/)

If you are running a Rust event please add it to the [calendar] to get
it mentioned here. Please remember to add a link to the event too.
Email the [Rust Community Team][community] for access.

[calendar]: https://www.google.com/calendar/embed?src=apd9vmbc22egenmtu5l6c5jbfc%40group.calendar.google.com
[community]: mailto:community-team@rust-lang.org

# Rust Jobs

<<<<<<< HEAD
**Tempus Ex**

* [Several full-time Rust positions available (San Francisco, CA, US, Atlanta, GA, US, Austin, TX, US, and Remote)](https://tempus-ex.com/careers)
=======
**NXLog**

* [Rust Developer (Remote, Europe or worldwide)](https://application.nxlog.org/jobs/detail/rust-developer-39)

**Timescale**

* [Senior Rust Engineer - TimescaleDB Toolkit (Remote: UTC-5 to UTC-8)](https://www.timescale.com/careers/5920911002?gh_jid=5920911002)

**Kollider**

* [Senior Frontend Engineer - Rust (Remote)](https://careers.kollider.xyz/senior-frontend-engineer/en)
* [Junior Backend Engineer - Rust (Remote)](https://careers.kollider.xyz/junior-backend-engineer/en)
>>>>>>> a2432624

*Tweet us at [@ThisWeekInRust](https://twitter.com/ThisWeekInRust) to get your job offers listed here!*

# Quote of the Week

> All that to say that Rust does precisely this great job at decoupling some of these notions that have been, historically, quite tangled for a while; and for those used to that environment with everything muddied, it can be a bit hard to take a step back and rethink these distinctions that Rust makes.

– [Daniel H-M on rust-users](https://users.rust-lang.org/t/a-better-term-than-thread-safe/73199/4)

Thanks to [H2CO3](https://users.rust-lang.org/t/twir-quote-of-the-week/328/1200) for the suggestion!

[Please submit quotes and vote for next week!](https://users.rust-lang.org/t/twir-quote-of-the-week/328)

*This Week in Rust is edited by: [nellshamrell](https://github.com/nellshamrell), [llogiq](https://github.com/llogiq), [cdmistman](https://github.com/cdmistman), [ericseppanen](https://github.com/ericseppanen), [extrawurst](https://github.com/extrawurst), [andrewpollack](https://github.com/andrewpollack), [U007D](https://github.com/U007D), [kolharsam](https://github.com/kolharsam), [joelmarcey](https://github.com/joelmarcey), [mariannegoldin](https://github.com/mariannegoldin).*

*Email list hosting is sponsored by [The Rust Foundation](https://foundation.rust-lang.org/)*

<small>[Discuss on r/rust](https://www.reddit.com/r/rust/comments/k5nsab/this_week_in_rust_367/)</small><|MERGE_RESOLUTION|>--- conflicted
+++ resolved
@@ -226,11 +226,6 @@
 
 # Rust Jobs
 
-<<<<<<< HEAD
-**Tempus Ex**
-
-* [Several full-time Rust positions available (San Francisco, CA, US, Atlanta, GA, US, Austin, TX, US, and Remote)](https://tempus-ex.com/careers)
-=======
 **NXLog**
 
 * [Rust Developer (Remote, Europe or worldwide)](https://application.nxlog.org/jobs/detail/rust-developer-39)
@@ -243,7 +238,10 @@
 
 * [Senior Frontend Engineer - Rust (Remote)](https://careers.kollider.xyz/senior-frontend-engineer/en)
 * [Junior Backend Engineer - Rust (Remote)](https://careers.kollider.xyz/junior-backend-engineer/en)
->>>>>>> a2432624
+
+**Tempus Ex**
+
+* [Several full-time Rust positions available (San Francisco, CA, US, Atlanta, GA, US, Austin, TX, US, and Remote)](https://tempus-ex.com/careers)
 
 *Tweet us at [@ThisWeekInRust](https://twitter.com/ThisWeekInRust) to get your job offers listed here!*
 
