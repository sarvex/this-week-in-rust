--- conflicted
+++ resolved
@@ -34,13 +34,9 @@
 ### Newsletters
 
 ### Project/Tooling Updates
-<<<<<<< HEAD
+* [Fornjot (code-first CAD in Rust) - Weekly Release - Ostensibly Quiet](https://www.fornjot.app/blog/weekly-release/2023-w06/)
+* [derive-adhoc: "derive by example", an ergonomic replacement for (some) proc macros - 0.1.0 release](https://diziet.dreamwidth.org/14345.html)
 * [Lemmy release 0.17.0 - A link aggregator for the Fediverse](https://join-lemmy.org/news/2023-01-31_-_Lemmy_Release_v0.17.0)
-=======
-* [Fornjot (code-first CAD in Rust) - Weekly Release - Ostensibly Quiet](https://www.fornjot.app/blog/weekly-release/2023-w06/)
-
-* [derive-adhoc: "derive by example", an ergonomic replacement for (some) proc macros - 0.1.0 release](https://diziet.dreamwidth.org/14345.html)
->>>>>>> c57984cb
 
 ### Observations/Thoughts
 
